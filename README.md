
<div align="center">
  <p align="center">
    <img src="./docs/images/logo.png" align="middle" width = "500" />
  </p>

  **飞桨高性能遥感影像开发套件，端到端完成从数据到部署的全流程遥感应用。**

  <!-- [![version](https://img.shields.io/github/release/PaddlePaddle/PaddleRS.svg)](https://github.com/PaddlePaddle/PaddleRS/releases) -->
  [![license](https://img.shields.io/badge/license-Apache%202-blue.svg)](LICENSE)
  [![build status](https://github.com/PaddlePaddle/PaddleRS/actions/workflows/build.yaml/badge.svg?branch=develop)](https://github.com/PaddlePaddle/PaddleRS/actions)
  ![python version](https://img.shields.io/badge/python-3.7+-orange.svg)
  ![support os](https://img.shields.io/badge/os-linux%2C%20win%2C%20mac-yellow.svg)
</div>

## 最新动态 <img src="docs/images/seg_news_icon.png" width="30"/>

*  [2022-05-19] 🔥 PaddleRS发布1.0-beta版本，全面支持遥感领域深度学习任务。详细发版信息请参考[Release Note](https://github.com/PaddlePaddle/PaddleRS/releases)。

## 简介

PaddleRS是百度飞桨、遥感科研院所及相关高校共同开发的基于飞桨的遥感影像智能化处理套件，支持图像分割、目标检测、场景分类、变化检测以及图像复原等常见遥感任务。PaddleRS致力于帮助遥感领域科研从业者快速完成算法的研发、验证和调优，以及帮助投身于产业实践的开发者便捷地实现从数据预处理到模型部署的全流程遥感深度学习应用。

<div align="center">
<img src="docs/images/whole_picture.png"  width = "2000" />  
</div>

## 特性 <img src="./docs/images/feature.png" width="30"/>

PaddleRS具有以下五大特色：

* <img src="./docs/images/f1.png" width="20"/> **丰富的视觉与遥感特色模型库**：集成飞桨四大视觉套件的成熟模型库，同时支持FarSeg、BIT、ChangeStar等众多遥感领域深度学习模型，覆盖图像分割、目标检测、场景分类、变化检测、图像复原等任务。

* <img src="./docs/images/f1.png" width="20"/> **对遥感领域专有任务的支持**：支持包括变化检测在内的遥感领域特色任务，提供完善的训练、部署教程以及丰富的实践案例。

* <img src="./docs/images/f2.png" width="20"/> **针对遥感影像大幅面性质的优化**：支持大幅面影像滑窗推理，使用内存延迟载入技术提升性能；支持对大幅面影像地理坐标信息的读写。

* <img src="./docs/images/f2.png" width="20"/> **顾及遥感特性与地学知识的数据预处理**：针对遥感数据特点，提供对包含任意数量波段的数据以及多时相数据的预处理功能，支持影像配准、辐射校正、波段选择等遥感数据预处理方法，支持50余种遥感指数的提取与知识融入。

* <img src="./docs/images/f3.png" width="20"/> **工业级训练与部署性能**：支持多进程异步I/O、多卡并行训练等加速策略，结合飞桨核心框架的显存优化功能，可大幅度减少模型的训练开销，帮助开发者以更低成本、更高效地完成遥感的开发和训练。

## 产品矩阵<img src="./docs/images/model.png" width="30"/>

<table align="center">
  <tbody>
    <tr align="center" valign="bottom">
      <td>
        <b>模型总览</b>
      </td>
      <td>
        <b>数据增强</b>
      </td>
      <td>
        <b>遥感工具</b>
      </td>
      <td>
        <b>实践案例</b>
      </td>
    </tr>
    <tr valign="top">
      <td>
        <b>场景分类</b><br>
        <ul>
          <li>ResNet50-vd</li>
          <li>MobileNetV3</li>
          <li>HRNet</li>
          <li>...</li>
        </ul>
        <b>语义分割</b><br>
        <ul>
          <li>FarSeg</li>
          <li>UNet</li>
          <li>DeepLab V3+</li>
          <li>...</li>
        </ul>
        <b>目标检测</b><br>
        <ul>
          <li>PP-YOLO</li>
          <li>Faster R-CNN</li>
          <li>YOLOv3</li>
          <li>...</li>
        </ul>
        <b>图像复原</b><br>
        <ul>
          <li>DRNet</li>
          <li>LESRCNN</li>
          <li>ESRGAN</li>
          <li>...</li>
        </ul>
        <b>变化检测</b><br>
        <ul>
          <li>DSIFN</li>
          <li>STANet</li>
          <li>ChangeStar</li>
          <li>...</li>
        </ul>
      </td>
      <td>
        <b>数据增强</b><br>
        <ul>
          <li>Resize</li>  
          <li>RandomResize</li>  
          <li>ResizeByShort</li>
          <li>RandomResizeByShort</li>
          <li>ResizeByLong</li>  
          <li>RandomFlipOrRotate</li>
          <li>RandomHorizontalFlip</li>  
          <li>RandomVerticalFlip</li>
          <li>Normalize</li>
          <li>CenterCrop</li>
          <li>RandomCrop</li>
          <li>RandomScaleAspect</li>  
          <li>RandomExpand</li>
          <li>Pad</li>
          <li>MixupImage</li>  
          <li>RandomDistort</li>  
          <li>RandomBlur</li>  
          <li>Dehaze</li>  
          <li>ReduceDim</li>  
          <li>SelectBand</li>  
          <li>RandomSwap</li>
          <li>...</li>
        </ul>  
      </td>
      <td>
        <b>数据格式转换</b><br>
        <ul>
          <li>coco to mask</li>
          <li>mask to shpfile</li>
          <li>mask to geojson</li>
          <li>...</li>
        </ul>
        <b>数据预处理</b><br>
        <ul>
          <li>影像切片</li>
          <li>影像配准</li>
          <li>波段选择</li>
          <li>辐射校正</li>
          <li>...</li>
        </ul>
      </td>
      <td>
        <b>遥感场景分类</b><br>
        <ul>
          <li>待更</li>
        </ul>
        <b>遥感图像分割</b><br>
        <ul>
          <li>待更</li>
        </ul>
        <b>遥感目标检测</b><br>
        <ul>
          <li>待更</li>
        </ul>
        <b>遥感变化检测</b><br>
        <ul>
          <li>待更</li>
        </ul>
        <b>遥感图像复原</b><br>
        <ul>
          <li>待更</li>
        </ul>
      </td>  
    </tr>
  </tbody>
</table>

### 代码结构

PaddleRS目录树中关键部分如下：

```
├── deploy               # 部署相关文档与脚本
├── docs                 # 项目文档
├── paddlers  
│     ├── rs_models      # 遥感专用模型实现
│     ├── datasets       # 数据集接口实现
│     ├── models         # 视觉模型实现
│     ├── tasks          # 训练器实现
│     └── transforms     # 数据预处理/数据增强实现
├── tools                # 遥感影像处理工具集
└── tutorials
      └── train          # 模型训练教程
```

## 技术交流 <img src="./docs/images/chat.png" width="30"/>

* 如果您发现任何PaddleRS存在的问题或是对PaddleRS有建议, 欢迎通过[GitHub Issues](https://github.com/PaddlePaddle/PaddleRS/issues)向我们提出。
* 欢迎加入PaddleRS微信群
<div align="center">
<img src="https://user-images.githubusercontent.com/21275753/187380802-cf1b551f-8127-4c78-993f-e3f65eca0398.png"  width = "150" />  
</div>

## 使用教程 <img src="./docs/images/teach.png" width="30"/>

* [快速上手PaddleRS](./tutorials/train/README.md)
* 准备数据集
  * [快速了解遥感与遥感数据](./docs/data/rs_data.md)
  * [遥感数据集整理](./docs/data/dataset.md)
  * [智能标注工具EISeg](https://github.com/PaddlePaddle/PaddleSeg/tree/release/2.6/EISeg)
  * [遥感影像处理工具集](./docs/data/tools.md)
* 组件介绍
  * [数据集预处理脚本](./docs/intro/data_prep.md)
  * [模型库](./docs/intro/model_zoo.md)
<<<<<<< HEAD
  * [遥感指数](./docs/intro/indices.md)
=======
  * [数据变换算子](./docs/intro/transforms.md)
>>>>>>> 5801f73c
* 模型训练
  * [模型训练API说明](./docs/apis/train.md)
* 模型部署
  * [模型导出](./deploy/export/README.md)
  * [Python部署](./deploy/README.md)
  * [模型推理API说明](./docs/apis/infer.md)
* 实践案例
  * [PaddleRS实践案例库](./examples/README.md)
* 代码贡献
  * [贡献指南](./docs/CONTRIBUTING.md)
  * [开发指南](./docs/dev/dev_guide.md)
  * [代码注释规范](./docs/dev/docstring.md)

## 开源贡献 <img src="./docs/images/love.png" width="30"/>

* 非常感谢国家对地观测科学数据中心、中国科学院空天信息创新研究院、北京航空航天大学、武汉大学、中国石油大学（华东）、中国地质大学、中国四维、航天宏图、中科星图、超图等单位对PaddleRS项目的贡献。注：排名不分先后。
* 非常感谢[geoyee](https://github.com/geoyee)(陈奕州), [kongdebug](https://github.com/kongdebug)(孔远杭), [huilin16](https://github.com/huilin16)(赵慧琳)等开发者对PaddleRS项目的贡献。
* PaddleRS欢迎来自开源社区的贡献。如果您想要为PaddleRS贡献源码/案例，请参考[贡献指南](./docs/CONTRIBUTING.md)。

## 许可证书

本项目的发布受[Apache 2.0 license](./LICENSE)许可认证。

## 学术引用 <img src="./docs/images/yinyong.png" width="30"/>

如果我们的项目在学术上帮助到您，请考虑以下引用：

```latex
@misc{paddlers2022,
    title={PaddleRS, Awesome Remote Sensing Toolkit based on PaddlePaddle},
    author={PaddlePaddle Authors},
    howpublished = {\url{https://github.com/PaddlePaddle/PaddleRS}},
    year={2022}
}
```<|MERGE_RESOLUTION|>--- conflicted
+++ resolved
@@ -202,11 +202,8 @@
 * 组件介绍
   * [数据集预处理脚本](./docs/intro/data_prep.md)
   * [模型库](./docs/intro/model_zoo.md)
-<<<<<<< HEAD
   * [遥感指数](./docs/intro/indices.md)
-=======
   * [数据变换算子](./docs/intro/transforms.md)
->>>>>>> 5801f73c
 * 模型训练
   * [模型训练API说明](./docs/apis/train.md)
 * 模型部署
