--- conflicted
+++ resolved
@@ -1,92 +1,65 @@
-# Copyright (c) 2022 PaddlePaddle Authors. All Rights Reserved.
-#
-# Licensed under the Apache License, Version 2.0 (the "License");
-# you may not use this file except in compliance with the License.
-# You may obtain a copy of the License at
-#
-#    http://www.apache.org/licenses/LICENSE-2.0
-#
-# Unless required by applicable law or agreed to in writing, software
-# distributed under the License is distributed on an "AS IS" BASIS,
-# WITHOUT WARRANTIES OR CONDITIONS OF ANY KIND, either express or implied.
-# See the License for the specific language governing permissions and
-# limitations under the License.
-
-import paddle
-import paddle.nn as nn
-
-
-class CDNet(nn.Layer):
-<<<<<<< HEAD
-    """
-    The CDNet implementation based on PaddlePaddle.
-
-    The original article refers to
-        Pablo F. Alcantarilla, et al., "Street-View Change Detection with Deconvolut
-        ional Networks"
-        (https://link.springer.com/article/10.1007/s10514-018-9734-5).
-
-    Args:
-        in_channels (int): The number of bands of the input images.
-        num_classes (int): The number of target classes.
-    """
-
-    def __init__(self, in_channels, num_classes):
-=======
-    def __init__(self, in_channels=6, num_classes=2):
->>>>>>> 6f71cab3
-        super(CDNet, self).__init__()
-        self.conv1 = Conv7x7(in_channels, 64, norm=True, act=True)
-        self.pool1 = nn.MaxPool2D(2, 2, return_mask=True)
-        self.conv2 = Conv7x7(64, 64, norm=True, act=True)
-        self.pool2 = nn.MaxPool2D(2, 2, return_mask=True)
-        self.conv3 = Conv7x7(64, 64, norm=True, act=True)
-        self.pool3 = nn.MaxPool2D(2, 2, return_mask=True)
-        self.conv4 = Conv7x7(64, 64, norm=True, act=True)
-        self.pool4 = nn.MaxPool2D(2, 2, return_mask=True)
-        self.conv5 = Conv7x7(64, 64, norm=True, act=True)
-        self.upool4 = nn.MaxUnPool2D(2, 2)
-        self.conv6 = Conv7x7(64, 64, norm=True, act=True)
-        self.upool3 = nn.MaxUnPool2D(2, 2)
-        self.conv7 = Conv7x7(64, 64, norm=True, act=True)
-        self.upool2 = nn.MaxUnPool2D(2, 2)
-        self.conv8 = Conv7x7(64, 64, norm=True, act=True)
-        self.upool1 = nn.MaxUnPool2D(2, 2)
-        self.conv_out = Conv7x7(64, num_classes, norm=False, act=False)
-
-    def forward(self, t1, t2):
-        x = paddle.concat([t1, t2], axis=1)
-        x, ind1 = self.pool1(self.conv1(x))
-        x, ind2 = self.pool2(self.conv2(x))
-        x, ind3 = self.pool3(self.conv3(x))
-        x, ind4 = self.pool4(self.conv4(x))
-        x = self.conv5(self.upool4(x, ind4))
-        x = self.conv6(self.upool3(x, ind3))
-        x = self.conv7(self.upool2(x, ind2))
-        x = self.conv8(self.upool1(x, ind1))
-        return [self.conv_out(x)]
-
-
-class Conv7x7(nn.Layer):
-    def __init__(self, in_ch, out_ch, norm=False, act=False):
-        super(Conv7x7, self).__init__()
-        layers = [
-            nn.Pad2D(3), nn.Conv2D(
-                in_ch, out_ch, 7, bias_attr=(False if norm else None))
-        ]
-        if norm:
-            layers.append(nn.BatchNorm2D(out_ch))
-        if act:
-            layers.append(nn.ReLU())
-        self.layers = nn.Sequential(*layers)
-
-    def forward(self, x):
-        return self.layers(x)
-
-
-if __name__ == "__main__":
-    t1 = paddle.randn((1, 3, 512, 512), dtype="float32")
-    t2 = paddle.randn((1, 3, 512, 512), dtype="float32")
-    model = CDNet(6, 2)
-    pred = model(t1, t2)[0]
-    print(pred.shape)
+# Copyright (c) 2022 PaddlePaddle Authors. All Rights Reserved.
+#
+# Licensed under the Apache License, Version 2.0 (the "License");
+# you may not use this file except in compliance with the License.
+# You may obtain a copy of the License at
+#
+#    http://www.apache.org/licenses/LICENSE-2.0
+#
+# Unless required by applicable law or agreed to in writing, software
+# distributed under the License is distributed on an "AS IS" BASIS,
+# WITHOUT WARRANTIES OR CONDITIONS OF ANY KIND, either express or implied.
+# See the License for the specific language governing permissions and
+# limitations under the License.
+
+import paddle
+import paddle.nn as nn
+
+from .layers import Conv7x7
+
+
+class CDNet(nn.Layer):
+    """
+    The CDNet implementation based on PaddlePaddle.
+
+    The original article refers to
+        Pablo F. Alcantarilla, et al., "Street-View Change Detection with Deconvolut
+        ional Networks"
+        (https://link.springer.com/article/10.1007/s10514-018-9734-5).
+
+    Args:
+        in_channels (int): The number of bands of the input images.
+        num_classes (int): The number of target classes.
+    """
+
+    def __init__(self, in_channels=6, num_classes=2):
+        super(CDNet, self).__init__()
+        self.conv1 = Conv7x7(in_channels, 64, norm=True, act=True)
+        self.pool1 = nn.MaxPool2D(2, 2, return_mask=True)
+        self.conv2 = Conv7x7(64, 64, norm=True, act=True)
+        self.pool2 = nn.MaxPool2D(2, 2, return_mask=True)
+        self.conv3 = Conv7x7(64, 64, norm=True, act=True)
+        self.pool3 = nn.MaxPool2D(2, 2, return_mask=True)
+        self.conv4 = Conv7x7(64, 64, norm=True, act=True)
+        self.pool4 = nn.MaxPool2D(2, 2, return_mask=True)
+        self.conv5 = Conv7x7(64, 64, norm=True, act=True)
+        self.upool4 = nn.MaxUnPool2D(2, 2)
+        self.conv6 = Conv7x7(64, 64, norm=True, act=True)
+        self.upool3 = nn.MaxUnPool2D(2, 2)
+        self.conv7 = Conv7x7(64, 64, norm=True, act=True)
+        self.upool2 = nn.MaxUnPool2D(2, 2)
+        self.conv8 = Conv7x7(64, 64, norm=True, act=True)
+        self.upool1 = nn.MaxUnPool2D(2, 2)
+        self.conv_out = Conv7x7(64, num_classes, norm=False, act=False)
+
+    def forward(self, t1, t2):
+        x = paddle.concat([t1, t2], axis=1)
+        x, ind1 = self.pool1(self.conv1(x))
+        x, ind2 = self.pool2(self.conv2(x))
+        x, ind3 = self.pool3(self.conv3(x))
+        x, ind4 = self.pool4(self.conv4(x))
+        x = self.conv5(self.upool4(x, ind4))
+        x = self.conv6(self.upool3(x, ind3))
+        x = self.conv7(self.upool2(x, ind2))
+        x = self.conv8(self.upool1(x, ind1))
+        return [self.conv_out(x)]