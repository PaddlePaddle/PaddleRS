--- conflicted
+++ resolved
@@ -37,20 +37,36 @@
     match_by_regression, match_histograms)
 
 __all__ = [
-    "Compose", "DecodeImg", "Resize", "RandomResize", "ResizeByShort",
-    "RandomResizeByShort", "ResizeByLong", "RandomHorizontalFlip",
-    "RandomVerticalFlip", "Normalize", "CenterCrop", "RandomCrop",
-    "RandomScaleAspect", "RandomExpand", "Pad", "MixupImage", "RandomDistort",
-    "RandomBlur", "RandomSwap", "Dehaze", "ReduceDim", "SelectBand",
-<<<<<<< HEAD
-    "ArrangeSegmenter", "ArrangeChangeDetector", "ArrangeClassifier",
-    "ArrangeDetector", "ArrangeRestorer", "RandomFlipOrRotate", "ReloadMask",
-    "AppendIndex"
-=======
-    "RandomFlipOrRotate", "ReloadMask", "MatchRadiance", "ArrangeSegmenter",
-    "ArrangeChangeDetector", "ArrangeClassifier", "ArrangeDetector",
-    "ArrangeRestorer"
->>>>>>> 61c74a24
+    "Compose",
+    "DecodeImg",
+    "Resize",
+    "RandomResize",
+    "ResizeByShort",
+    "RandomResizeByShort",
+    "ResizeByLong",
+    "RandomHorizontalFlip",
+    "RandomVerticalFlip",
+    "Normalize",
+    "CenterCrop",
+    "RandomCrop",
+    "RandomScaleAspect",
+    "RandomExpand",
+    "Pad",
+    "MixupImage",
+    "RandomDistort",
+    "RandomBlur",
+    "RandomSwap",
+    "Dehaze",
+    "ReduceDim",
+    "SelectBand",
+    "RandomFlipOrRotate",
+    "ReloadMask",
+    "MatchRadiance",
+    "ArrangeRestorer",
+    "ArrangeSegmenter",
+    "ArrangeChangeDetector",
+    "ArrangeClassifier",
+    "ArrangeDetector",
 ]
 
 interp_dict = {
@@ -1934,7 +1950,6 @@
         return sample
 
 
-<<<<<<< HEAD
 class AppendIndex(Transform):
     """
     Append remote sensing index to input image(s).
@@ -1962,7 +1977,8 @@
         sample['image'] = self.apply_im(sample['image'])
         if 'image2' in sample:
             sample['image2'] = self.apply_im(sample['image2'])
-=======
+
+
 class MatchRadiance(Transform):
     """
     Perform relative radiometric correction between bi-temporal images.
@@ -1993,7 +2009,6 @@
             raise ValueError("'image2' is not found in the sample.")
 
         sample['image2'] = self._match_func(sample['image2'], sample['image'])
->>>>>>> 61c74a24
         return sample
 
 
