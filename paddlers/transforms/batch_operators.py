--- conflicted
+++ resolved
@@ -14,14 +14,6 @@
 
 import traceback
 import random
-<<<<<<< HEAD
-
-try:
-    from collections.abc import Sequence
-except Exception:
-    from collections import Sequence
-=======
->>>>>>> 9148c821
 
 import numpy as np
 from paddle.fluid.dataloader.collate import default_collate_fn
