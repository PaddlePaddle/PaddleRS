--- conflicted
+++ resolved
@@ -182,15 +182,9 @@
                     transforms=None):
         if self._model.model_type == 'classifier':
             true_topk = min(self._model.num_classes, topk)
-<<<<<<< HEAD
-            if self._model._postprocess is None:
-                self._model.build_postprocess_from_labels(true_topk)
-            # XXX: Convert ndarray to tensor as self._model._postprocess requires
-=======
             if self._model.postprocess is None:
                 self._model.build_postprocess_from_labels(topk)
             # XXX: Convert ndarray to tensor as self._model.postprocess requires
->>>>>>> 68443d06
             assert len(net_outputs) == 1
             net_outputs = paddle.to_tensor(net_outputs[0])
             outputs = self._model.postprocess(net_outputs)
@@ -216,17 +210,13 @@
                 k: v
                 for k, v in zip(['bbox', 'bbox_num', 'mask'], net_outputs)
             }
-<<<<<<< HEAD
-            preds = self._model._postprocess(net_outputs)
+            preds = self._model.postprocess(net_outputs)
         elif self._model.model_type == 'restorer':
-            res_maps = self._model._postprocess(
+            res_maps = self._model.postprocess(
                 net_outputs[0],
                 batch_tar_shape=tar_shape,
                 transforms=transforms.transforms)
             preds = [{'res_map': res_map} for res_map in res_maps]
-=======
-            preds = self._model.postprocess(net_outputs)
->>>>>>> 68443d06
         else:
             logging.error(
                 "Invalid model type {}.".format(self._model.model_type),
