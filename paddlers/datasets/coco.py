--- conflicted
+++ resolved
@@ -79,10 +79,6 @@
                     self.num_max_boxes *= 2
                     break
 
-<<<<<<< HEAD
-        self.batch_transforms = batch_transforms
-=======
->>>>>>> ff928ecb
         self.allow_empty = allow_empty
         self.empty_ratio = empty_ratio
         self.file_list = list()
@@ -275,16 +271,10 @@
                 DecodeImg(to_rgb=False)(sample),
                 DecodeImg(to_rgb=False)(sample_mix)
             ])
-<<<<<<< HEAD
-        sample = self.transforms(sample)
-        if self.batch_transforms is not None:
-            sample = self.batch_transforms(sample)
-        return sample
-=======
+
         sample['trans_info'] = []
         sample, trans_info = self.transforms(sample)
         return sample, trans_info
->>>>>>> ff928ecb
 
     def __len__(self):
         return self.num_samples
