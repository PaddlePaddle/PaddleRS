--- conflicted
+++ resolved
@@ -28,11 +28,7 @@
 import paddlers.models.ppseg as ppseg
 import paddlers.rs_models.cd as cmcd
 import paddlers.utils.logging as logging
-<<<<<<< HEAD
-import paddlers.models.ppseg.utils.metrics as metrics
 from paddlers.models import seg_losses
-=======
->>>>>>> 22631cf7
 from paddlers.transforms import Resize, decode_image
 from paddlers.utils import get_single_card_bs, DisablePrint
 from paddlers.utils.checkpoint import seg_pretrain_weights_dict
@@ -150,11 +146,7 @@
             origin_shape = [label.shape[-2:]]
             pred = self._postprocess(
                 pred, origin_shape, transforms=inputs[3])[0]  # NCHW
-<<<<<<< HEAD
-            intersect_area, pred_area, label_area = metrics.calculate_area(
-=======
             intersect_area, pred_area, label_area = ppseg.utils.metrics.calculate_area(
->>>>>>> 22631cf7
                 pred, label, self.num_classes)
             outputs['intersect_area'] = intersect_area
             outputs['pred_area'] = pred_area
@@ -188,7 +180,6 @@
         if isinstance(self.use_mixed_loss, bool):
             if self.use_mixed_loss:
                 losses = [
-<<<<<<< HEAD
                     seg_losses.CrossEntropyLoss(),
                     seg_losses.LovaszSoftmaxLoss()
                 ]
@@ -196,15 +187,6 @@
                 loss_type = [seg_losses.MixedLoss(losses=losses, coef=coef), ]
             else:
                 loss_type = [seg_losses.CrossEntropyLoss()]
-=======
-                    ppseg.models.CrossEntropyLoss(),
-                    ppseg.models.LovaszSoftmaxLoss()
-                ]
-                coef = [.8, .2]
-                loss_type = [ppseg.models.MixedLoss(losses=losses, coef=coef), ]
-            else:
-                loss_type = [ppseg.models.CrossEntropyLoss()]
->>>>>>> 22631cf7
         else:
             losses, coef = list(zip(*self.use_mixed_loss))
             if not set(losses).issubset(
@@ -212,13 +194,8 @@
                 raise ValueError(
                     "Only 'CrossEntropyLoss', 'DiceLoss', 'LovaszSoftmaxLoss' are supported."
                 )
-<<<<<<< HEAD
             losses = [getattr(seg_losses, loss)() for loss in losses]
             loss_type = [seg_losses.MixedLoss(losses=losses, coef=list(coef))]
-=======
-            losses = [getattr(ppseg.models, loss)() for loss in losses]
-            loss_type = [ppseg.models.MixedLoss(losses=losses, coef=list(coef))]
->>>>>>> 22631cf7
         loss_coef = [1.0]
         losses = {'types': loss_type, 'coef': loss_coef}
         return losses
@@ -511,13 +488,6 @@
                     pred_area_all = pred_area_all + pred_area
                     label_area_all = label_area_all + label_area
                     conf_mat_all.append(conf_mat)
-<<<<<<< HEAD
-        class_iou, miou = metrics.mean_iou(intersect_area_all, pred_area_all,
-                                           label_area_all)
-        # TODO 确认是按oacc还是macc
-        class_acc, oacc = metrics.accuracy(intersect_area_all, pred_area_all)
-        kappa = metrics.kappa(intersect_area_all, pred_area_all, label_area_all)
-=======
         class_iou, miou = ppseg.utils.metrics.mean_iou(
             intersect_area_all, pred_area_all, label_area_all)
         # TODO 确认是按oacc还是macc
@@ -525,7 +495,6 @@
                                                        pred_area_all)
         kappa = ppseg.utils.metrics.kappa(intersect_area_all, pred_area_all,
                                           label_area_all)
->>>>>>> 22631cf7
         category_f1score = metrics.f1_score(intersect_area_all, pred_area_all,
                                             label_area_all)
 
@@ -1014,11 +983,7 @@
         if self.use_mixed_loss is False:
             return {
                 # XXX: make sure the shallow copy works correctly here.
-<<<<<<< HEAD
                 'types': [seg_losses.CrossEntropyLoss()] * 5,
-=======
-                'types': [ppseg.models.CrossEntropyLoss()] * 5,
->>>>>>> 22631cf7
                 'coef': [1.0] * 5
             }
         else:
@@ -1052,13 +1017,8 @@
         if self.use_mixed_loss is False:
             return {
                 'types': [
-<<<<<<< HEAD
                     seg_losses.CrossEntropyLoss(), seg_losses.DiceLoss(),
                     seg_losses.DiceLoss()
-=======
-                    ppseg.models.CrossEntropyLoss(), ppseg.models.DiceLoss(),
-                    ppseg.models.DiceLoss()
->>>>>>> 22631cf7
                 ],
                 'coef': [1.0, 0.05, 0.05]
             }
@@ -1095,11 +1055,7 @@
         if self.use_mixed_loss is False:
             return {
                 # XXX: make sure the shallow copy works correctly here.
-<<<<<<< HEAD
                 'types': [seglosses.CrossEntropyLoss()] * 4,
-=======
-                'types': [ppseg.models.CrossEntropyLoss()] * 4,
->>>>>>> 22631cf7
                 'coef': [1.0] * 4
             }
         else:
