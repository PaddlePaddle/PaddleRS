# Copyright (c) 2022 PaddlePaddle Authors. All Rights Reserved.
#
# Licensed under the Apache License, Version 2.0 (the "License");
# you may not use this file except in compliance with the License.
# You may obtain a copy of the License at
#
#    http://www.apache.org/licenses/LICENSE-2.0
#
# Unless required by applicable law or agreed to in writing, software
# distributed under the License is distributed on an "AS IS" BASIS,
# WITHOUT WARRANTIES OR CONDITIONS OF ANY KIND, either express or implied.
# See the License for the specific language governing permissions and
# limitations under the License.

import os
import os.path as osp
import time
import copy
import math
import json
from typing import Optional
from functools import partial, wraps
from inspect import signature

import yaml
import paddle
from paddle.io import DataLoader, DistributedBatchSampler
from paddleslim import QAT
from paddleslim.analysis import flops
from paddleslim import L1NormFilterPruner, FPGMFilterPruner

import paddlers
from paddlers.transforms.operators import Arrange
import paddlers.utils.logging as logging
from paddlers.utils import (
    seconds_to_hms, get_single_card_bs, dict2str, get_pretrain_weights,
    load_pretrain_weights, load_checkpoint, SmoothedValue, TrainingStats,
    _get_shared_memory_size_in_M, EarlyStop, to_data_parallel, scheduler_step)
from .slim.prune import _pruner_eval_fn, _pruner_template_input, sensitive_prune


class ModelMeta(type):
    def __new__(cls, name, bases, attrs):
        def _deco(init_func):
            @wraps(init_func)
            def _wrapper(self, *args, **kwargs):
                if hasattr(self, '_raw_params'):
                    ret = init_func(self, *args, **kwargs)
                else:
                    sig = signature(init_func)
                    bnd_args = sig.bind(self, *args, **kwargs)
                    raw_params = bnd_args.arguments
                    raw_params.pop('self')
                    self._raw_params = raw_params
                    ret = init_func(self, *args, **kwargs)
                return ret

            return _wrapper

        old_init_func = attrs['__init__']
        attrs['__init__'] = _deco(old_init_func)
        return type.__new__(cls, name, bases, attrs)


class BaseModel(metaclass=ModelMeta):
<<<<<<< HEAD
    # subclasses need to be set
    _ARRANGE: Optional[Arrange] = None
=======

    find_unused_parameters = False
>>>>>>> ff928ecb

    def __init__(self, model_type):
        self.model_type = model_type
        self.in_channels = None
        self.num_classes = None
        self.labels = None
        self.version = paddlers.__version__
        self.net = None
        self.optimizer = None
        self.test_inputs = None
        self.train_data_loader = None
        self.eval_data_loader = None
        self.eval_metrics = None
        self.best_accuracy = -1.
        self.best_model_epoch = -1
        # Whether to use synchronized BN
        self.sync_bn = False
        self.status = 'Normal'
        # The initial epoch when training is resumed
        self.completed_epochs = 0
        self.pruner = None
        self.pruning_ratios = None
        self.quantizer = None
        self.quant_config = None
        self.fixed_input_shape = None

    def initialize_net(self,
                       pretrain_weights=None,
                       save_dir='.',
                       resume_checkpoint=None,
                       is_backbone_weights=False,
                       load_optim_state=True):
        if pretrain_weights is not None and \
                not osp.exists(pretrain_weights):
            if not osp.isdir(save_dir):
                if osp.exists(save_dir):
                    os.remove(save_dir)
                os.makedirs(save_dir)
            # XXX: Hard-coding
            if self.model_type == 'classifier':
                pretrain_weights = get_pretrain_weights(
                    pretrain_weights, self.model_name, save_dir)
            else:
                backbone_name = getattr(self, 'backbone_name', None)
                pretrain_weights = get_pretrain_weights(
                    pretrain_weights,
                    self.__class__.__name__,
                    save_dir,
                    backbone_name=backbone_name)
        if pretrain_weights is not None:
            if is_backbone_weights:
                load_pretrain_weights(
                    self.net.backbone,
                    pretrain_weights,
                    model_name='backbone of ' + self.model_name)
            else:
                load_pretrain_weights(
                    self.net, pretrain_weights, model_name=self.model_name)
        if resume_checkpoint is not None:
            if not osp.exists(resume_checkpoint):
                logging.error(
                    "The checkpoint path {} to resume training from does not exist."
                    .format(resume_checkpoint),
                    exit=True)
            if not osp.exists(osp.join(resume_checkpoint, 'model.pdparams')):
                logging.error(
                    "Model parameter state dictionary file 'model.pdparams' "
                    "was not found in given checkpoint path {}!".format(
                        resume_checkpoint),
                    exit=True)
            if not osp.exists(osp.join(resume_checkpoint, 'model.pdopt')):
                logging.error(
                    "Optimizer state dictionary file 'model.pdparams' "
                    "was not found in given checkpoint path {}!".format(
                        resume_checkpoint),
                    exit=True)
            if not osp.exists(osp.join(resume_checkpoint, 'model.yml')):
                logging.error(
                    "'model.yml' was not found in given checkpoint path {}!".
                    format(resume_checkpoint),
                    exit=True)
            with open(osp.join(resume_checkpoint, "model.yml")) as f:
                info = yaml.load(f.read(), Loader=yaml.Loader)
                self.completed_epochs = info['completed_epochs']
                self.best_accuracy = info['_Attributes']['best_accuracy']
                self.best_model_epoch = info['_Attributes']['best_model_epoch']
            load_checkpoint(
                self.net,
                self.optimizer,
                model_name=self.model_name,
                checkpoint=resume_checkpoint,
                load_optim_state=load_optim_state)

    def get_model_info(self, get_raw_params=False, inplace=True):
        if inplace:
            init_params = self.init_params
        else:
            init_params = copy.deepcopy(self.init_params)
        info = dict()
        info['version'] = paddlers.__version__
        info['Model'] = self.__class__.__name__
        info['_Attributes'] = dict(
            [('model_type', self.model_type), ('in_channels', self.in_channels),
             ('num_classes', self.num_classes), ('labels', self.labels),
             ('fixed_input_shape', self.fixed_input_shape),
             ('best_accuracy', self.best_accuracy),
             ('best_model_epoch', self.best_model_epoch)])

        if 'self' in init_params:
            del init_params['self']
        if '__class__' in init_params:
            del init_params['__class__']
        if 'model_name' in init_params:
            del init_params['model_name']
        if 'params' in init_params:
            del init_params['params']

        info['_init_params'] = init_params

        if get_raw_params:
            info['raw_params'] = self._raw_params

        try:
            primary_metric_key = list(self.eval_metrics.keys())[0]
            primary_metric_value = float(self.eval_metrics[primary_metric_key])
            info['_Attributes']['eval_metrics'] = {
                primary_metric_key: primary_metric_value
            }
        except:
            pass

        if hasattr(self, 'test_transforms'):
            if self.test_transforms is not None:
                info['Transforms'] = list()
                for op in self.test_transforms.transforms:
                    name = op.__class__.__name__
                    if hasattr(op, 'get_attrs_for_serialization'):
                        attr = op.get_attrs_for_serialization()
                    else:
                        attr = op.__dict__
                    info['Transforms'].append({name: attr})
                arrange = self.test_transforms.arrange
                if arrange is not None:
                    info['Transforms'].append({
                        arrange.__class__.__name__: {
                            'mode': 'test'
                        }
                    })
        info['completed_epochs'] = self.completed_epochs
        return info

    def get_pruning_info(self):
        info = dict()
        info['pruner'] = self.pruner.__class__.__name__
        info['pruning_ratios'] = self.pruning_ratios
        info['pruner_inputs'] = self.pruner.inputs

        return info

    def get_quant_info(self):
        info = dict()
        info['quant_config'] = self.quant_config
        return info

    def save_model(self, save_dir):
        if not osp.isdir(save_dir):
            if osp.exists(save_dir):
                os.remove(save_dir)
            os.makedirs(save_dir)
        model_info = self.get_model_info(get_raw_params=True)
        model_info['status'] = self.status

        paddle.save(self.net.state_dict(), osp.join(save_dir, 'model.pdparams'))
        paddle.save(self.optimizer.state_dict(),
                    osp.join(save_dir, 'model.pdopt'))

        with open(
                osp.join(save_dir, 'model.yml'), encoding='utf-8',
                mode='w') as f:
            yaml.dump(model_info, f)

        # Save evaluation details
        if hasattr(self, 'eval_details'):
            with open(osp.join(save_dir, 'eval_details.json'), 'w') as f:
                json.dump(self.eval_details, f)

        if self.status == 'Pruned' and self.pruner is not None:
            pruning_info = self.get_pruning_info()
            with open(
                    osp.join(save_dir, 'prune.yml'), encoding='utf-8',
                    mode='w') as f:
                yaml.dump(pruning_info, f)

        if self.status == 'Quantized' and self.quantizer is not None:
            quant_info = self.get_quant_info()
            with open(
                    osp.join(save_dir, 'quant.yml'), encoding='utf-8',
                    mode='w') as f:
                yaml.dump(quant_info, f)

        # Success flag
        open(osp.join(save_dir, '.success'), 'w').close()
        logging.info("Model saved in {}.".format(save_dir))

<<<<<<< HEAD
    def build_data_loader(self, dataset, batch_size, mode='train'):
        # back_push arrange in transforms
        if not isinstance(self._ARRANGE, Arrange):
            raise ValueError('There are no base class `_ARRANGE` overrides.')
        dataset.transforms.transforms.append(self._ARRANGE(mode))

=======
    def build_data_loader(self,
                          dataset,
                          batch_size,
                          mode='train',
                          collate_fn=None):
>>>>>>> ff928ecb
        if dataset.num_samples < batch_size:
            raise ValueError(
                'The volume of dataset({}) must be larger than batch size({}).'
                .format(dataset.num_samples, batch_size))
        batch_size_each_card = get_single_card_bs(batch_size=batch_size)

        batch_sampler = DistributedBatchSampler(
            dataset,
            batch_size=batch_size_each_card,
            shuffle=dataset.shuffle,
            drop_last=mode == 'train')

        if dataset.num_workers > 0:
            shm_size = _get_shared_memory_size_in_M()
            if shm_size is None or shm_size < 1024.:
                use_shared_memory = False
            else:
                use_shared_memory = True
        else:
            use_shared_memory = False

        loader = DataLoader(
            dataset,
            batch_sampler=batch_sampler,
            collate_fn=dataset.collate_fn if collate_fn is None else collate_fn,
            num_workers=dataset.num_workers,
            return_list=True,
            use_shared_memory=use_shared_memory)

        return loader

    def train_loop(self,
                   num_epochs,
                   train_dataset,
                   train_batch_size,
                   eval_dataset=None,
                   save_interval_epochs=1,
                   log_interval_steps=10,
                   save_dir='output',
                   ema=None,
                   early_stop=False,
                   early_stop_patience=5,
                   use_vdl=True):
        self._check_transforms(train_dataset.transforms, 'train')

        # XXX: Hard-coding
        if self.model_type == 'detector' and 'RCNN' in self.__class__.__name__ and train_dataset.pos_num < len(
                train_dataset.file_list):
            nranks = 1
        else:
            nranks = paddle.distributed.get_world_size()
        local_rank = paddle.distributed.get_rank()
        if nranks > 1:
            # Initialize parallel environment if not done.
            if not paddle.distributed.parallel.parallel_helper._is_parallel_ctx_initialized(
            ):
                paddle.distributed.init_parallel_env()
                ddp_net = to_data_parallel(
                    self.net,
                    find_unused_parameters=self.find_unused_parameters)
            else:
                ddp_net = to_data_parallel(
                    self.net,
                    find_unused_parameters=self.find_unused_parameters)

        if use_vdl:
            from visualdl import LogWriter
            vdl_logdir = osp.join(save_dir, 'vdl_log')
            log_writer = LogWriter(vdl_logdir)

        # task_id: refer to paddlers
        task_id = getattr(paddlers, "task_id", "")

        thresh = .0001
        if early_stop:
            earlystop = EarlyStop(early_stop_patience, thresh)

        self.train_data_loader = self.build_data_loader(
            train_dataset, batch_size=train_batch_size, mode='train')

        if eval_dataset is not None:
            self.test_transforms = copy.deepcopy(eval_dataset.transforms)

        start_epoch = self.completed_epochs
        train_step_time = SmoothedValue(log_interval_steps)
        train_step_each_epoch = math.floor(train_dataset.num_samples /
                                           train_batch_size)
        train_total_step = train_step_each_epoch * (num_epochs - start_epoch)
        if eval_dataset is not None:
            eval_batch_size = train_batch_size
            eval_epoch_time = 0

        current_step = 0
        for i in range(start_epoch, num_epochs):
            self.net.train()
            if callable(
                    getattr(self.train_data_loader.dataset, 'set_epoch', None)):
                self.train_data_loader.dataset.set_epoch(i)
            train_avg_metrics = TrainingStats()
            step_time_tic = time.time()

            for step, data in enumerate(self.train_data_loader()):
                if nranks > 1:
                    outputs = self.train_step(step, data, ddp_net)
                else:
                    outputs = self.train_step(step, data, self.net)

                scheduler_step(self.optimizer, outputs['loss'])

                train_avg_metrics.update(outputs)
                lr = self.optimizer.get_lr()
                outputs['lr'] = lr
                if ema is not None:
                    ema.update(self.net)
                step_time_toc = time.time()
                train_step_time.update(step_time_toc - step_time_tic)
                step_time_tic = step_time_toc
                current_step += 1

                # Log loss info every log_interval_steps
                if current_step % log_interval_steps == 0 and local_rank == 0:
                    if use_vdl:
                        for k, v in outputs.items():
                            log_writer.add_scalar(
                                '{}-Metrics/Training(Step): {}'.format(
                                    task_id, k), v, current_step)

                    # Estimation remaining time
                    avg_step_time = train_step_time.avg()
                    eta = avg_step_time * (train_total_step - current_step)
                    if eval_dataset is not None:
                        eval_num_epochs = math.ceil(
                            (num_epochs - i - 1) / save_interval_epochs)
                        if eval_epoch_time == 0:
                            eta += avg_step_time * math.ceil(
                                eval_dataset.num_samples / eval_batch_size)
                        else:
                            eta += eval_epoch_time * eval_num_epochs

                    logging.info(
                        "[TRAIN] Epoch={}/{}, Step={}/{}, {}, time_each_step={}s, eta={}"
                        .format(i + 1, num_epochs, step + 1,
                                train_step_each_epoch,
                                dict2str(outputs),
                                round(avg_step_time, 2), seconds_to_hms(eta)))

            logging.info('[TRAIN] Epoch {} finished, {} .'
                         .format(i + 1, train_avg_metrics.log()))
            self.completed_epochs += 1

            if ema is not None:
                weight = copy.deepcopy(self.net.state_dict())
                self.net.set_state_dict(ema.apply())
            eval_epoch_tic = time.time()

            # Every save_interval_epochs, evaluate and save the model
            if (i + 1) % save_interval_epochs == 0 or i == num_epochs - 1:
                if eval_dataset is not None and eval_dataset.num_samples > 0:
                    eval_result = self.evaluate(
                        eval_dataset,
                        batch_size=eval_batch_size,
                        return_details=True)
                    # Save the optimial model
                    if local_rank == 0:
                        self.eval_metrics, self.eval_details = eval_result
                        if use_vdl:
                            for k, v in self.eval_metrics.items():
                                try:
                                    log_writer.add_scalar(
                                        '{}-Metrics/Eval(Epoch): {}'.format(
                                            task_id, k), v, i + 1)
                                except TypeError:
                                    pass
                        logging.info('[EVAL] Finished, Epoch={}, {} .'.format(
                            i + 1, dict2str(self.eval_metrics)))
                        best_accuracy_key = list(self.eval_metrics.keys())[0]
                        current_accuracy = self.eval_metrics[best_accuracy_key]
                        if current_accuracy > self.best_accuracy:
                            self.best_accuracy = current_accuracy
                            self.best_model_epoch = i + 1
                            best_model_dir = osp.join(save_dir, "best_model")
                            self.save_model(save_dir=best_model_dir)
                        if self.best_model_epoch > 0:
                            logging.info(
                                'Current evaluated best model on eval_dataset is epoch_{}, {}={}'
                                .format(self.best_model_epoch,
                                        best_accuracy_key, self.best_accuracy))
                    eval_epoch_time = time.time() - eval_epoch_tic

                current_save_dir = osp.join(save_dir, "epoch_{}".format(i + 1))
                if local_rank == 0:
                    self.save_model(save_dir=current_save_dir)

                    if eval_dataset is not None and early_stop:
                        if earlystop(current_accuracy):
                            break
            if ema is not None:
                self.net.set_state_dict(weight)

    def analyze_sensitivity(self,
                            dataset,
                            batch_size=8,
                            criterion='l1_norm',
                            save_dir='output'):
        """
        Args:
            dataset (paddlers.datasets.BaseDataset): Dataset used for evaluation during 
                sensitivity analysis.
            batch_size (int, optional): Batch size used in evaluation. Defaults to 8.
            criterion (str, optional): Pruning criterion. Choices are {'l1_norm', 'fpgm'}.
                Defaults to 'l1_norm'.
            save_dir (str, optional): Directory to save sensitivity file of the model. 
                Defaults to 'output'.
        """

        if self.__class__.__name__ in {'FasterRCNN', 'MaskRCNN', 'PicoDet'}:
            raise ValueError("{} does not support pruning currently!".format(
                self.__class__.__name__))

        assert criterion in {'l1_norm', 'fpgm'}, \
            "Pruning criterion {} is not supported. Please choose from {'l1_norm', 'fpgm'}."
        self._check_transforms(dataset.transforms, 'eval')
        # XXX: Hard-coding
        if self.model_type == 'detector':
            self.net.eval()
        else:
            self.net.train()
        inputs = _pruner_template_input(
            sample=dataset[0][0], model_type=self.model_type)
        if criterion == 'l1_norm':
            self.pruner = L1NormFilterPruner(self.net, inputs=inputs)
        else:
            self.pruner = FPGMFilterPruner(self.net, inputs=inputs)

        if not osp.isdir(save_dir):
            os.makedirs(save_dir)
        sen_file = osp.join(save_dir, 'model.sensi.data')
        logging.info('Sensitivity analysis of model parameters starts...')
        self.pruner.sensitive(
            eval_func=partial(_pruner_eval_fn, self, dataset, batch_size),
            sen_file=sen_file)
        logging.info(
            'Sensitivity analysis is complete. The result is saved at {}.'.
            format(sen_file))

    def prune(self, pruned_flops, save_dir=None):
        """
        Args:
            pruned_flops (float): Ratio of FLOPs to be pruned.
            save_dir (str|None, optional): If None, the pruned model will not be 
                saved. Otherwise, the pruned model will be saved at `save_dir`. 
                Defaults to None.
        """
        if self.status == "Pruned":
            raise ValueError(
                "A pruned model cannot be pruned for a second time!")
        pre_pruning_flops = flops(self.net, self.pruner.inputs)
        logging.info("Pre-pruning FLOPs: {}. Pruning starts...".format(
            pre_pruning_flops))
        _, self.pruning_ratios = sensitive_prune(self.pruner, pruned_flops)
        post_pruning_flops = flops(self.net, self.pruner.inputs)
        logging.info("Pruning is complete. Post-pruning FLOPs: {}".format(
            post_pruning_flops))
        logging.warning("Pruning the model may hurt its performance. "
                        "Re-training is highly recommended.")
        self.status = 'Pruned'

        if save_dir is not None:
            self.save_model(save_dir)
            logging.info("Pruned model is saved at {}".format(save_dir))

    def _prepare_qat(self, quant_config):
        if self.status == 'Infer':
            logging.error(
                "Exported inference model does not support quantization-aware training.",
                exit=True)
        if quant_config is None:
            # Default quantization configuration
            quant_config = {
                # {None, 'PACT'}. Weight preprocess type. If None, no preprocessing is performed.
                'weight_preprocess_type': None,
                # {None, 'PACT'}. Activation preprocess type. If None, no preprocessing is performed.
                'activation_preprocess_type': None,
                # {'abs_max', 'channel_wise_abs_max', 'range_abs_max', 'moving_average_abs_max'}.
                # Weight quantization type.
                'weight_quantize_type': 'channel_wise_abs_max',
                # {'abs_max', 'range_abs_max', 'moving_average_abs_max'}. Activation quantization type.
                'activation_quantize_type': 'moving_average_abs_max',
                # The number of bits of weights after quantization.
                'weight_bits': 8,
                # The number of bits of activation after quantization.
                'activation_bits': 8,
                # Data type after quantization, such as 'uint8', 'int8', etc.
                'dtype': 'int8',
                # Window size for 'range_abs_max' quantization.
                'window_size': 10000,
                # Decay coefficient of moving average.
                'moving_rate': .9,
                # Types of layers that will be quantized.
                'quantizable_layer_type': ['Conv2D', 'Linear']
            }
        if self.status != 'Quantized':
            self.quant_config = quant_config
            self.quantizer = QAT(config=self.quant_config)
            logging.info(
                "Preparing the model for quantization-aware training...")
            self.quantizer.quantize(self.net)
            logging.info("Model is ready for quantization-aware training.")
            self.status = 'Quantized'
        elif quant_config != self.quant_config:
            logging.error(
                "The model has been quantized with the following quant_config: {}."
                "Performing quantization-aware training with a quantized model "
                "using a different configuration is not supported."
                .format(self.quant_config),
                exit=True)

    def _get_pipeline_info(self, save_dir):
        pipeline_info = {}
        pipeline_info["pipeline_name"] = self.model_type
        nodes = [{
            "src0": {
                "type": "Source",
                "next": "decode0"
            }
        }, {
            "decode0": {
                "type": "Decode",
                "next": "predict0"
            }
        }, {
            "predict0": {
                "type": "Predict",
                "init_params": {
                    "use_gpu": False,
                    "gpu_id": 0,
                    "use_trt": False,
                    "model_dir": save_dir,
                },
                "next": "sink0"
            }
        }, {
            "sink0": {
                "type": "Sink"
            }
        }]
        pipeline_info["pipeline_nodes"] = nodes
        pipeline_info["version"] = "1.0.0"
        return pipeline_info

    def _build_inference_net(self):
        raise NotImplementedError

    def _get_test_inputs(self, image_shape):
        raise NotImplementedError

    def export_inference_model(self, save_dir, image_shape=None):
        self.test_inputs = self._get_test_inputs(image_shape)
        infer_net = self._build_inference_net()

        if self.status == 'Quantized':
            self.quantizer.save_quantized_model(infer_net,
                                                osp.join(save_dir, 'model'),
                                                self.test_inputs)
            quant_info = self.get_quant_info()
            with open(
                    osp.join(save_dir, 'quant.yml'), encoding='utf-8',
                    mode='w') as f:
                yaml.dump(quant_info, f)
        else:
            static_net = paddle.jit.to_static(
                infer_net, input_spec=self.test_inputs)
            paddle.jit.save(static_net, osp.join(save_dir, 'model'))

        if self.status == 'Pruned':
            pruning_info = self.get_pruning_info()
            with open(
                    osp.join(save_dir, 'prune.yml'), encoding='utf-8',
                    mode='w') as f:
                yaml.dump(pruning_info, f)

        model_info = self.get_model_info()
        model_info['status'] = 'Infer'
        with open(
                osp.join(save_dir, 'model.yml'), encoding='utf-8',
                mode='w') as f:
            yaml.dump(model_info, f)

        pipeline_info = self._get_pipeline_info(save_dir)
        with open(
                osp.join(save_dir, 'pipeline.yml'), encoding='utf-8',
                mode='w') as f:
            yaml.dump(pipeline_info, f)

        # Success flag
        open(osp.join(save_dir, '.success'), 'w').close()
        logging.info("The inference model for deployment is saved in {}.".
                     format(save_dir))

    def train_step(self, step, data, net):
        outputs = self.run(net, data, mode='train')

        loss = outputs['loss']
        loss.backward()
        self.optimizer.step()
        self.optimizer.clear_grad()

        return outputs

    def _check_transforms(self, transforms, mode):
        # NOTE: Check transforms and transforms.arrange and give user-friendly error messages.
        if not isinstance(transforms, paddlers.transforms.Compose):
            raise TypeError("`transforms` must be paddlers.transforms.Compose.")
        arrange_obj = transforms.arrange
        if not isinstance(arrange_obj, paddlers.transforms.operators.Arrange):
            raise TypeError("`transforms.arrange` must be an Arrange object.")
        if arrange_obj.mode != mode:
            raise ValueError(
                f"Incorrect arrange mode! Expected {mode} but got {arrange_obj.mode}."
            )

    def run(self, net, inputs, mode):
        raise NotImplementedError

    def train(self, *args, **kwargs):
        raise NotImplementedError

    def evaluate(self, *args, **kwargs):
        raise NotImplementedError

    def preprocess(self, images, transforms, to_tensor):
        raise NotImplementedError

    def postprocess(self, *args, **kwargs):
        raise NotImplementedError<|MERGE_RESOLUTION|>--- conflicted
+++ resolved
@@ -63,13 +63,10 @@
 
 
 class BaseModel(metaclass=ModelMeta):
-<<<<<<< HEAD
     # subclasses need to be set
     _ARRANGE: Optional[Arrange] = None
-=======
 
     find_unused_parameters = False
->>>>>>> ff928ecb
 
     def __init__(self, model_type):
         self.model_type = model_type
@@ -274,25 +271,21 @@
         open(osp.join(save_dir, '.success'), 'w').close()
         logging.info("Model saved in {}.".format(save_dir))
 
-<<<<<<< HEAD
-    def build_data_loader(self, dataset, batch_size, mode='train'):
-        # back_push arrange in transforms
-        if not isinstance(self._ARRANGE, Arrange):
-            raise ValueError('There are no base class `_ARRANGE` overrides.')
-        dataset.transforms.transforms.append(self._ARRANGE(mode))
-
-=======
     def build_data_loader(self,
                           dataset,
                           batch_size,
                           mode='train',
                           collate_fn=None):
->>>>>>> ff928ecb
         if dataset.num_samples < batch_size:
             raise ValueError(
                 'The volume of dataset({}) must be larger than batch size({}).'
                 .format(dataset.num_samples, batch_size))
         batch_size_each_card = get_single_card_bs(batch_size=batch_size)
+
+        # back_push arrange in transforms
+        if not isinstance(self._ARRANGE, Arrange):
+            raise ValueError('There are no base class `_ARRANGE` overrides.')
+        dataset.transforms.transforms.append(self._ARRANGE(mode))
 
         batch_sampler = DistributedBatchSampler(
             dataset,
