# Copyright (c) 2022 PaddlePaddle Authors. All Rights Reserved.
#
# Licensed under the Apache License, Version 2.0 (the "License");
# you may not use this file except in compliance with the License.

# You may obtain a copy of the License at
#
#    http://www.apache.org/licenses/LICENSE-2.0
#
# Unless required by applicable law or agreed to in writing, software
# distributed under the License is distributed on an "AS IS" BASIS,
# WITHOUT WARRANTIES OR CONDITIONS OF ANY KIND, either express or implied.
# See the License for the specific language governing permissions and
# limitations under the License.

import collections
import copy
import os
import os.path as osp
import functools

import numpy as np
import paddle
from paddle.static import InputSpec

import paddlers
import paddlers.models.ppdet as ppdet
from paddlers.models.ppdet.modeling.proposal_generator.target_layer import BBoxAssigner, MaskAssigner
from paddlers.transforms import decode_image, construct_sample
from paddlers.transforms.operators import _NormalizeBox, _PadBox, _BboxXYXY2XYWH, Resize, Pad
from paddlers.transforms.batch_operators import BatchCompose, _BatchPad, _Gt2YoloTarget
from paddlers.models.ppdet.optimizer import ModelEMA
import paddlers.utils.logging as logging
from paddlers.utils.checkpoint import det_pretrain_weights_dict
from .base import BaseModel
from .utils.det_metrics import VOCMetric, COCOMetric, RBoxMetric

__all__ = [
    "YOLOv3",
    "FasterRCNN",
    "PPYOLO",
    "PPYOLOTiny",
    "PPYOLOv2",
    "MaskRCNN",
    "FCOSR",
    "PPYOLOE_R",
]

# TODO: Prune and decoupling


class BaseDetector(BaseModel):
    data_fields = {
        'coco':
        {'im_id', 'image_shape', 'image', 'gt_bbox', 'gt_class', 'is_crowd'},
        'voc':
        {'im_id', 'image_shape', 'image', 'gt_bbox', 'gt_class', 'difficult'},
        'rbox':
        {'im_id', 'image_shape', 'image', 'gt_bbox', 'gt_class', 'gt_poly'},
    }

    def __init__(self, model_name, num_classes=80, **params):
        self.init_params.update(locals())
        if 'with_net' in self.init_params:
            del self.init_params['with_net']
        super(BaseDetector, self).__init__('detector')
        if not hasattr(ppdet.modeling, model_name):
            raise ValueError("ERROR: There is no model named {}.".format(
                model_name))

        self.model_name = model_name
        self.num_classes = num_classes
        self.labels = None
        if params.get('with_net', True):
            params.pop('with_net', None)
            self.net = self.build_net(**params)

    def build_net(self, **params):
        with paddle.utils.unique_name.guard():
            net = ppdet.modeling.__dict__[self.model_name](**params)
        return net

    @classmethod
    def set_data_fields(cls, data_name, data_fields):
        cls.data_fields[data_name] = data_fields

    def _build_inference_net(self):
        infer_net = self.net
        infer_net.eval()
        return infer_net

    def _fix_transforms_shape(self, image_shape):
        raise NotImplementedError("_fix_transforms_shape: not implemented!")

    def _define_input_spec(self, image_shape):
        input_spec = [{
            "image": InputSpec(
                shape=image_shape, name='image', dtype='float32'),
            "im_shape": InputSpec(
                shape=[image_shape[0], 2], name='im_shape', dtype='float32'),
            "scale_factor": InputSpec(
                shape=[image_shape[0], 2], name='scale_factor', dtype='float32')
        }]
        return input_spec

    def _check_image_shape(self, image_shape):
        if len(image_shape) == 2:
            image_shape = [1, 3] + image_shape
        if image_shape[-2] % 32 > 0 or image_shape[-1] % 32 > 0:
            raise ValueError(
                "Height and width in fixed_input_shape must be a multiple of 32, but received {}.".
                format(image_shape[-2:]))
        return image_shape

    def _get_test_inputs(self, image_shape):
        if image_shape is not None:
            image_shape = self._check_image_shape(image_shape)
            self._fix_transforms_shape(image_shape[-2:])
        else:
            image_shape = [None, 3, -1, -1]
        self.fixed_input_shape = image_shape

        return self._define_input_spec(image_shape)

    def _get_backbone(self, backbone_name, **params):
        # parse ResNetxx_xx
        if backbone_name.startswith('ResNet'):
            name = backbone_name.split('_')
            fixed_kwargs = {}
            depth = name[0]
            fixed_kwargs['depth'] = int(depth[6:])
            if len(name) > 1:
                fixed_kwargs['variant'] = name[1]
            backbone = getattr(ppdet.modeling, 'ResNet')
            backbone = functools.partial(backbone, **fixed_kwargs)
        else:
            backbone = getattr(ppdet.modeling, backbone_name)

        backbone_module = backbone(**params)
        return backbone_module

    def run(self, net, inputs, mode):
        net_out = net(inputs)
        if mode in ['train', 'eval']:
            outputs = net_out
        else:
            outputs = dict()
            for key in net_out:
                outputs[key] = net_out[key].numpy()

        return outputs

    def default_optimizer(self,
                          parameters,
                          learning_rate,
                          warmup_steps,
                          warmup_start_lr,
                          lr_decay_epochs,
                          lr_decay_gamma,
                          num_steps_each_epoch,
                          reg_coeff=1e-04,
                          scheduler='Piecewise',
                          cosine_decay_num_epochs=1000,
                          clip_grad_by_norm=None,
                          num_epochs=None):
        if scheduler.lower() == 'piecewise':
            if warmup_steps > 0 and warmup_steps > lr_decay_epochs[
                    0] * num_steps_each_epoch:
                logging.error(
                    "In function train(), parameters must satisfy: "
                    "warmup_steps <= lr_decay_epochs[0] * num_samples_in_train_dataset. "
                    "See this doc for more information: "
                    "https://github.com/PaddlePaddle/PaddleRS/blob/develop/docs/parameters.md",
                    exit=False)
                logging.error(
                    "Either `warmup_steps` be less than {} or lr_decay_epochs[0] be greater than {} "
                    "must be satisfied, please modify 'warmup_steps' or 'lr_decay_epochs' in train function".
                    format(lr_decay_epochs[0] * num_steps_each_epoch,
                           warmup_steps // num_steps_each_epoch),
                    exit=True)
            boundaries = [b * num_steps_each_epoch for b in lr_decay_epochs]
            values = [(lr_decay_gamma**i) * learning_rate
                      for i in range(len(lr_decay_epochs) + 1)]
            scheduler = paddle.optimizer.lr.PiecewiseDecay(boundaries, values)
        elif scheduler.lower() == 'cosine':
            if num_epochs is None:
                logging.error(
                    "`num_epochs` must be set while using cosine annealing decay scheduler, but received {}".
                    format(num_epochs),
                    exit=False)
            if warmup_steps > 0 and warmup_steps > num_epochs * num_steps_each_epoch:
                logging.error(
                    "In function train(), parameters must satisfy: "
                    "warmup_steps <= num_epochs * num_samples_in_train_dataset. "
                    "See this doc for more information: "
                    "https://github.com/PaddlePaddle/PaddleRS/blob/develop/docs/parameters.md",
                    exit=False)
                logging.error(
                    "`warmup_steps` must be less than the total number of steps({}), "
                    "please modify 'num_epochs' or 'warmup_steps' in train function".
                    format(num_epochs * num_steps_each_epoch),
                    exit=True)
            T_max = cosine_decay_num_epochs * num_steps_each_epoch - warmup_steps
            scheduler = paddle.optimizer.lr.CosineAnnealingDecay(
                learning_rate=learning_rate,
                T_max=T_max,
                eta_min=0.0,
                last_epoch=-1)
        else:
            logging.error(
                "Invalid learning rate scheduler: {}!".format(scheduler),
                exit=True)

        if warmup_steps > 0:
            scheduler = paddle.optimizer.lr.LinearWarmup(
                learning_rate=scheduler,
                warmup_steps=warmup_steps,
                start_lr=warmup_start_lr,
                end_lr=learning_rate)

        if clip_grad_by_norm is not None:
            grad_clip = paddle.nn.ClipGradByGlobalNorm(
                clip_norm=clip_grad_by_norm)
        else:
            grad_clip = None

        optimizer = paddle.optimizer.Momentum(
            scheduler,
            momentum=.9,
            weight_decay=paddle.regularizer.L2Decay(coeff=reg_coeff),
            parameters=parameters,
            grad_clip=grad_clip)
        return optimizer

    def train(self,
              num_epochs,
              train_dataset,
              train_batch_size=64,
              eval_dataset=None,
              optimizer=None,
              save_interval_epochs=1,
              log_interval_steps=10,
              save_dir='output',
              pretrain_weights='IMAGENET',
              learning_rate=.001,
              warmup_steps=0,
              warmup_start_lr=0.0,
              scheduler='Piecewise',
              lr_decay_epochs=(216, 243),
              lr_decay_gamma=0.1,
              cosine_decay_num_epochs=1000,
              metric=None,
              use_ema=False,
              early_stop=False,
              early_stop_patience=5,
              use_vdl=True,
              clip_grad_by_norm=None,
              reg_coeff=1e-4,
              resume_checkpoint=None,
              precision='fp32',
              amp_level='O1',
              custom_white_list=None,
              custom_black_list=None):
        """
        Train the model.

        Args:
            num_epochs (int): Number of epochs.
            train_dataset (paddlers.datasets.COCODetDataset|paddlers.datasets.VOCDetDataset): 
                Training dataset.
            train_batch_size (int, optional): Total batch size among all cards used in 
                training. Defaults to 64.
            eval_dataset (paddlers.datasets.COCODetDataset|paddlers.datasets.VOCDetDataset|None, optional): 
                Evaluation dataset. If None, the model will not be evaluated during training 
                process. Defaults to None.
            optimizer (paddle.optimizer.Optimizer|None, optional): Optimizer used for 
                training. If None, a default optimizer will be used. Defaults to None.
            save_interval_epochs (int, optional): Epoch interval for saving the model. 
                Defaults to 1.
            log_interval_steps (int, optional): Step interval for printing training 
                information. Defaults to 10.
            save_dir (str, optional): Directory to save the model. Defaults to 'output'.
            pretrain_weights (str|None, optional): None or name/path of pretrained 
                weights. If None, no pretrained weights will be loaded. 
                Defaults to 'IMAGENET'.
            learning_rate (float, optional): Learning rate for training. Defaults to .001.
            warmup_steps (int, optional): Number of steps of warm-up training. 
                Defaults to 0.
            warmup_start_lr (float, optional): Start learning rate of warm-up training. 
                Defaults to 0..
            lr_decay_epochs (list|tuple, optional): Epoch milestones for learning 
                rate decay. Defaults to (216, 243).
            lr_decay_gamma (float, optional): Gamma coefficient of learning rate decay. 
                Defaults to .1.
            cosine_decay_num_epochs (int, optional):  Parameter to determine the annealing 
                cycle when a cosine annealing learning rate scheduler is used. 
                Defaults to 1000.
            metric (str|None, optional): Evaluation metric. Choices are 
                {'VOC', 'COCO', 'RBOX', None}. If None, determine the metric according to 
                the dataset format. Defaults to None.
            use_ema (bool, optional): Whether to use exponential moving average 
                strategy. Defaults to False.
            early_stop (bool, optional): Whether to adopt early stop strategy. 
                Defaults to False.
            early_stop_patience (int, optional): Early stop patience. Defaults to 5.
            use_vdl(bool, optional): Whether to use VisualDL to monitor the training 
                process. Defaults to True.
            clip_grad_by_norm (float, optional): Maximum global norm for gradient clipping. 
                Default: None.
            reg_coeff (float, optional): Coefficient for L2 weight decay regularization.
                Default: 1e-4.
            resume_checkpoint (str|None, optional): Path of the checkpoint to resume
                training from. If None, no training checkpoint will be resumed. At most
                Aone of `resume_checkpoint` and `pretrain_weights` can be set simultaneously.
                Defaults to None.
            precision (str, optional): Use AMP (auto mixed precision) training if `precision`
                is set to 'fp16'. Defaults to 'fp32'.
            amp_level (str, optional): Auto mixed precision level. Accepted values are 'O1' 
                and 'O2': At O1 level, the input data type of each operator will be casted 
                according to a white list and a black list. At O2 level, all parameters and 
                input data will be casted to FP16, except those for the operators in the black 
                list, those without the support for FP16 kernel, and those for the batchnorm 
                layers. Defaults to 'O1'.
            custom_white_list(set|list|tuple|None, optional): Custom white list to use when 
                `amp_level` is set to 'O1'. Defaults to None.
            custom_black_list(set|list|tuple|None, optional): Custom black list to use in AMP 
                training. Defaults to None.
        """
        if precision != 'fp32':
            raise ValueError("Currently, {} does not support AMP training.".
                             format(self.__class__.__name__))
        args = self._pre_train(locals())
        args.pop('self')
        return self._real_train(**args)

    def _pre_train(self, in_args):
        return in_args

    def _real_train(
            self, num_epochs, train_dataset, train_batch_size, eval_dataset,
            optimizer, save_interval_epochs, log_interval_steps, save_dir,
            pretrain_weights, learning_rate, warmup_steps, warmup_start_lr,
            lr_decay_epochs, lr_decay_gamma, metric, use_ema, early_stop,
            early_stop_patience, use_vdl, resume_checkpoint, scheduler,
            cosine_decay_num_epochs, clip_grad_by_norm, reg_coeff, precision,
            amp_level, custom_white_list, custom_black_list):
        self.precision = precision
        self.amp_level = amp_level
        self.custom_white_list = custom_white_list
        self.custom_black_list = custom_black_list

        if self.status == 'Infer':
            logging.error(
                "Exported inference model does not support training.",
                exit=True)
        if pretrain_weights is not None and resume_checkpoint is not None:
            logging.error(
                "`pretrain_weights` and `resume_checkpoint` cannot be set simultaneously.",
                exit=True)

        if metric is None:
            if eval_dataset.__class__.__name__ == 'VOCDetDataset':
                self.metric = 'voc'
            elif eval_dataset.__class__.__name__ == 'COCODetDataset':
                self.metric = 'coco'
        else:
            self.metric = metric.lower()
            assert self.metric in ['coco', 'voc', 'rbox'], \
                "Evaluation metric {} is not supported. Please choose from 'COCO', 'VOC' and 'RBOX'"

        train_dataset.data_fields = self.data_fields[self.metric]

        self.labels = train_dataset.labels
        self.num_max_boxes = train_dataset.num_max_boxes
        train_batch_transforms = self._default_batch_transforms(
            'train') if train_dataset.batch_transforms is None else None
        eval_batch_transforms = self._default_batch_transforms(
            'eval') if eval_dataset.batch_transforms is None else None
        train_dataset.build_collate_fn(train_batch_transforms,
                                       self._default_collate_fn)
        eval_dataset.build_collate_fn(eval_batch_transforms,
                                      self._default_collate_fn)

        # Build optimizer if not defined
        if optimizer is None:
            num_steps_each_epoch = len(train_dataset) // train_batch_size
            self.optimizer = self.default_optimizer(
                scheduler=scheduler,
                parameters=self.net.parameters(),
                learning_rate=learning_rate,
                warmup_steps=warmup_steps,
                warmup_start_lr=warmup_start_lr,
                lr_decay_epochs=lr_decay_epochs,
                lr_decay_gamma=lr_decay_gamma,
                num_steps_each_epoch=num_steps_each_epoch,
                num_epochs=num_epochs,
                clip_grad_by_norm=clip_grad_by_norm,
                cosine_decay_num_epochs=cosine_decay_num_epochs,
                reg_coeff=reg_coeff, )
        else:
            self.optimizer = optimizer

        # Initiate weights
        if pretrain_weights is not None:
            if not osp.exists(pretrain_weights):
                key = '_'.join([self.model_name, self.backbone_name])
                if key not in det_pretrain_weights_dict:
                    logging.warning(
                        "Path of pretrained weights ('{}') does not exist!".
                        format(pretrain_weights))
                    pretrain_weights = None
                elif pretrain_weights not in det_pretrain_weights_dict[key]:
                    logging.warning(
                        "Path of pretrained weights ('{}') does not exist!".
                        format(pretrain_weights))
                    pretrain_weights = det_pretrain_weights_dict[key][0]
                    logging.warning(
                        "`pretrain_weights` is forcibly set to '{}'. "
                        "If you don't want to use pretrained weights, "
                        "please set `pretrain_weights` to None.".format(
                            pretrain_weights))
            else:
                if osp.splitext(pretrain_weights)[-1] != '.pdparams':
                    logging.error(
                        "Invalid pretrained weights. Please specify a .pdparams file.",
                        exit=True)
        pretrained_dir = osp.join(save_dir, 'pretrain')
        self.initialize_net(
            pretrain_weights=pretrain_weights,
            save_dir=pretrained_dir,
            resume_checkpoint=resume_checkpoint,
            is_backbone_weights=(pretrain_weights == 'IMAGENET' and
                                 'ESNet_' in self.backbone_name))

        if use_ema:
            ema = ModelEMA(model=self.net, decay=.9998, use_thres_step=True)
        else:
            ema = None
        # Start train loop
        self.train_loop(
            num_epochs=num_epochs,
            train_dataset=train_dataset,
            train_batch_size=train_batch_size,
            eval_dataset=eval_dataset,
            save_interval_epochs=save_interval_epochs,
            log_interval_steps=log_interval_steps,
            save_dir=save_dir,
            ema=ema,
            early_stop=early_stop,
            early_stop_patience=early_stop_patience,
            use_vdl=use_vdl)

    def _default_collate_fn(self, dataset):
        def _collate_fn(batch):
            # We drop `trans_info` as it is not required in detection tasks
            samples = [s[0] for s in batch]
            return dataset.batch_transforms(samples)

        return _collate_fn

    def _default_batch_transforms(self, mode):
        raise NotImplementedError

    def quant_aware_train(self,
                          num_epochs,
                          train_dataset,
                          train_batch_size=64,
                          eval_dataset=None,
                          optimizer=None,
                          save_interval_epochs=1,
                          log_interval_steps=10,
                          save_dir='output',
                          learning_rate=.00001,
                          warmup_steps=0,
                          warmup_start_lr=0.0,
                          lr_decay_epochs=(216, 243),
                          lr_decay_gamma=0.1,
                          metric=None,
                          use_ema=False,
                          early_stop=False,
                          early_stop_patience=5,
                          use_vdl=True,
                          resume_checkpoint=None,
                          quant_config=None):
        """
        Quantization-aware training.

        Args:
            num_epochs (int): Number of epochs.
            train_dataset (paddlers.datasets.COCODetDataset|paddlers.datasets.VOCDetDataset): 
                Training dataset.
            train_batch_size (int, optional): Total batch size among all cards used in 
                training. Defaults to 64.
            eval_dataset (paddlers.datasets.COCODetDataset|paddlers.datasets.VOCDetDataset|None, optional): 
                Evaluation dataset. If None, the model will not be evaluated during training 
                process. Defaults to None.
            optimizer (paddle.optimizer.Optimizer or None, optional): Optimizer used for 
                training. If None, a default optimizer will be used. Defaults to None.
            save_interval_epochs (int, optional): Epoch interval for saving the model. 
                Defaults to 1.
            log_interval_steps (int, optional): Step interval for printing training 
                information. Defaults to 10.
            save_dir (str, optional): Directory to save the model. Defaults to 'output'.
            learning_rate (float, optional): Learning rate for training. 
                Defaults to .00001.
            warmup_steps (int, optional): Number of steps of warm-up training. 
                Defaults to 0.
            warmup_start_lr (float, optional): Start learning rate of warm-up training. 
                Defaults to 0..
            lr_decay_epochs (list or tuple, optional): Epoch milestones for learning rate 
                decay. Defaults to (216, 243).
            lr_decay_gamma (float, optional): Gamma coefficient of learning rate decay. 
                Defaults to .1.
            metric (str|None, optional): Evaluation metric. Choices are {'VOC', 'COCO', None}. 
                If None, determine the metric according to the dataset format. 
                Defaults to None.
            use_ema (bool, optional): Whether to use exponential moving average strategy. 
                Defaults to False.
            early_stop (bool, optional): Whether to adopt early stop strategy. 
                Defaults to False.
            early_stop_patience (int, optional): Early stop patience. Defaults to 5.
            use_vdl (bool, optional): Whether to use VisualDL to monitor the training 
                process. Defaults to True.
            quant_config (dict or None, optional): Quantization configuration. If None, 
                a default rule of thumb configuration will be used. Defaults to None.
            resume_checkpoint (str|None, optional): Path of the checkpoint to resume
                quantization-aware training from. If None, no training checkpoint will
                be resumed. Defaults to None.
        """

        self._prepare_qat(quant_config)
        self.train(
            num_epochs=num_epochs,
            train_dataset=train_dataset,
            train_batch_size=train_batch_size,
            eval_dataset=eval_dataset,
            optimizer=optimizer,
            save_interval_epochs=save_interval_epochs,
            log_interval_steps=log_interval_steps,
            save_dir=save_dir,
            pretrain_weights=None,
            learning_rate=learning_rate,
            warmup_steps=warmup_steps,
            warmup_start_lr=warmup_start_lr,
            lr_decay_epochs=lr_decay_epochs,
            lr_decay_gamma=lr_decay_gamma,
            metric=metric,
            use_ema=use_ema,
            early_stop=early_stop,
            early_stop_patience=early_stop_patience,
            use_vdl=use_vdl,
            resume_checkpoint=resume_checkpoint)

    def evaluate(self,
                 eval_dataset,
                 batch_size=1,
                 metric=None,
                 return_details=False):
        """
        Evaluate the model.

        Args:
            eval_dataset (paddlers.datasets.COCODetDataset|paddlers.datasets.VOCDetDataset): 
                Evaluation dataset.
            batch_size (int, optional): Total batch size among all cards used for 
                evaluation. Defaults to 1.
            metric (str|None, optional): Evaluation metric. Choices are {'VOC', 'COCO', None}. 
                If None, determine the metric according to the dataset format. 
                Defaults to None.
            return_details (bool, optional): Whether to return evaluation details. 
                Defaults to False.

        Returns:
            If `return_details` is False, return collections.OrderedDict with key-value pairs: 
                {"bbox_mmap": mean average precision (0.50, 11point)}.
        """

        if metric is None:
            if not hasattr(self, 'metric'):
                if eval_dataset.__class__.__name__ == 'VOCDetDataset':
                    self.metric = 'voc'
                elif eval_dataset.__class__.__name__ == 'COCODetDataset':
                    self.metric = 'coco'
        else:
            self.metric = metric.lower()
            assert self.metric.lower() in ['coco', 'voc', 'rbox'], \
                "Evaluation metric {} is not supported. Please choose from 'COCO' and 'VOC'."

        eval_dataset.data_fields = self.data_fields[self.metric]
        eval_batch_transforms = self._default_batch_transforms(
            'eval') if eval_dataset.batch_transforms is None else None
        eval_dataset._build_collate_fn(eval_batch_transforms)
        self._check_transforms(eval_dataset.transforms)

        self.net.eval()
        nranks = paddle.distributed.get_world_size()
        local_rank = paddle.distributed.get_rank()
        if nranks > 1:
            # Initialize parallel environment if not done.
            if not paddle.distributed.parallel.parallel_helper._is_parallel_ctx_initialized(
            ):
                paddle.distributed.init_parallel_env()

        if batch_size > 1:
            logging.warning(
                "Detector only supports single card evaluation with batch_size=1 "
                "during evaluation, so batch_size is forcibly set to 1.")
            batch_size = 1

        if nranks < 2 or local_rank == 0:
            self.eval_data_loader = self.build_data_loader(
                eval_dataset,
                batch_size=batch_size,
                mode='eval',
                collate_fn=eval_dataset.collate_fn)
            is_bbox_normalized = False
            if hasattr(eval_dataset, 'batch_transforms'):
                is_bbox_normalized = any(
                    isinstance(t, _NormalizeBox)
                    for t in eval_dataset.batch_transforms.batch_transforms)
            if self.metric == 'voc':
                eval_metric = VOCMetric(
                    labels=eval_dataset.labels,
                    coco_gt=copy.deepcopy(eval_dataset.coco_gt),
                    is_bbox_normalized=is_bbox_normalized,
                    classwise=False)
            elif self.metric == 'coco':
                eval_metric = COCOMetric(
                    coco_gt=copy.deepcopy(eval_dataset.coco_gt),
                    classwise=False)
            else:
                assert hasattr(eval_dataset, 'get_anno_path')
                eval_metric = RBoxMetric(
                    anno_file=eval_dataset.get_anno_path(), classwise=False)
            scores = collections.OrderedDict()
            logging.info(
                "Start to evaluate (total_samples={}, total_steps={})...".
                format(eval_dataset.num_samples, eval_dataset.num_samples))
            with paddle.no_grad():
                for step, data in enumerate(self.eval_data_loader):
                    if self.precision == 'fp16':
                        with paddle.amp.auto_cast(
                                level=self.amp_level,
                                enable=True,
                                custom_white_list=self.custom_white_list,
                                custom_black_list=self.custom_black_list):
                            outputs = self.run(self.net, data, 'eval')
                    else:
                        outputs = self.run(self.net, data, 'eval')
                    eval_metric.update(data, outputs)
                eval_metric.accumulate()
                self.eval_details = eval_metric.details
                scores.update(eval_metric.get())
                eval_metric.reset()

            if return_details:
                return scores, self.eval_details
            return scores

    @paddle.no_grad()
    def predict(self, img_file, transforms=None):
        """
        Do inference.

        Args:
            img_file (list[np.ndarray|str] | str | np.ndarray): Image path or decoded 
                image data, which also could constitute a list, meaning all images to be 
                predicted as a mini-batch.
            transforms (paddlers.transforms.Compose|None, optional): Transforms for 
                inputs. If None, the transforms for evaluation process  will be used. 
                Defaults to None.

        Returns:
            If `img_file` is a string or np.array, the result is a list of dict with 
                the following key-value pairs:
                category_id (int): Predicted category ID. 0 represents the first 
                    category in the dataset, and so on.
                category (str): Category name.
                bbox (list): Bounding box in [x, y, w, h] format.
                score (str): Confidence.
                mask (dict): Only for instance segmentation task. Mask of the object in 
                    RLE format.

            If `img_file` is a list, the result is a list composed of list of dicts 
                with the above keys.
        """

        if transforms is None and not hasattr(self, 'test_transforms'):
            raise ValueError("transforms need to be defined, now is None.")
        if transforms is None:
            transforms = self.test_transforms
        if isinstance(img_file, (str, np.ndarray)):
            images = [img_file]
        else:
            images = img_file

        batch_samples, _ = self.preprocess(images, transforms)
        self.net.eval()
        outputs = self.run(self.net, batch_samples, 'test')
        prediction = self.postprocess(outputs)

        if isinstance(img_file, (str, np.ndarray)):
            prediction = prediction[0]
        return prediction

    def preprocess(self, images, transforms, to_tensor=True):
        self._check_transforms(transforms)
        batch_samples = list()
        for im in images:
            if isinstance(im, str):
                im = decode_image(im, read_raw=True)
            sample = construct_sample(image=im)
            data = transforms(sample)
            batch_samples.append(data[0])
        batch_transforms = self._default_batch_transforms('test')
        batch_samples = batch_transforms(batch_samples)
        if to_tensor:
            for k in batch_samples:
                batch_samples[k] = paddle.to_tensor(batch_samples[k])

        return batch_samples, None

    def postprocess(self, batch_pred):
        infer_result = {}
        if 'bbox' in batch_pred:
            bboxes = batch_pred['bbox']
            bbox_nums = batch_pred['bbox_num']
            det_res = []
            k = 0
            for i in range(len(bbox_nums)):
                det_nums = bbox_nums[i]
                for j in range(det_nums):
                    dt = bboxes[k]
                    k = k + 1
                    num_id, score, xmin, ymin, xmax, ymax = dt.tolist()
                    if int(num_id) < 0:
                        continue
                    category = self.labels[int(num_id)]
                    w = xmax - xmin
                    h = ymax - ymin
                    bbox = [xmin, ymin, w, h]
                    dt_res = {
                        'category_id': int(num_id),
                        'category': category,
                        'bbox': bbox,
                        'score': score
                    }
                    det_res.append(dt_res)
            infer_result['bbox'] = det_res

        if 'mask' in batch_pred:
            masks = batch_pred['mask']
            bboxes = batch_pred['bbox']
            mask_nums = batch_pred['bbox_num']
            seg_res = []
            k = 0
            for i in range(len(mask_nums)):
                det_nums = mask_nums[i]
                for j in range(det_nums):
                    mask = masks[k].astype(np.uint8)
                    score = float(bboxes[k][1])
                    label = int(bboxes[k][0])
                    k = k + 1
                    if label == -1:
                        continue
                    category = self.labels[int(label)]
                    sg_res = {
                        'category_id': int(label),
                        'category': category,
                        'mask': mask.astype('uint8'),
                        'score': score
                    }
                    seg_res.append(sg_res)
            infer_result['mask'] = seg_res

        bbox_num = batch_pred['bbox_num']
        results = []
        start = 0
        for num in bbox_num:
            end = start + num
            curr_res = infer_result['bbox'][start:end]
            if 'mask' in infer_result:
                mask_res = infer_result['mask'][start:end]
                for box, mask in zip(curr_res, mask_res):
                    box.update(mask)
            results.append(curr_res)
            start = end

        return results

    def get_pruning_info(self):
        info = super().get_pruning_info()
        info['pruner_inputs'] = {
            k: v.tolist()
            for k, v in info['pruner_inputs'][0].items()
        }
        return info


class PicoDet(BaseDetector):
    def __init__(self,
                 num_classes=80,
                 backbone='ESNet_m',
                 nms_score_threshold=.025,
                 nms_topk=1000,
                 nms_keep_topk=100,
                 nms_iou_threshold=.6,
                 **params):
        self.init_params = locals()
        if backbone not in {
                'ESNet_s', 'ESNet_m', 'ESNet_l', 'LCNet', 'MobileNetV3',
                'ResNet18_vd'
        }:
            raise ValueError(
                "backbone: {} is not supported. Please choose one of "
                "{'ESNet_s', 'ESNet_m', 'ESNet_l', 'LCNet', 'MobileNetV3', 'ResNet18_vd'}.".
                format(backbone))
        self.backbone_name = backbone
        if params.get('with_net', True):
            kwargs = {}
            if backbone == 'ESNet_s':
                backbone = self._get_backbone(
                    'ESNet',
                    scale=.75,
                    feature_maps=[4, 11, 14],
                    act="hard_swish",
                    channel_ratio=[
                        0.875, 0.5, 0.5, 0.5, 0.625, 0.5, 0.625, 0.5, 0.5, 0.5,
                        0.5, 0.5, 0.5
                    ])
                neck_out_channels = 96
                head_num_convs = 2
            elif backbone == 'ESNet_m':
                backbone = self._get_backbone(
                    'ESNet',
                    scale=1.0,
                    feature_maps=[4, 11, 14],
                    act="hard_swish",
                    channel_ratio=[
                        0.875, 0.5, 1.0, 0.625, 0.5, 0.75, 0.625, 0.625, 0.5,
                        0.625, 1.0, 0.625, 0.75
                    ])
                neck_out_channels = 128
                head_num_convs = 4
            elif backbone == 'ESNet_l':
                backbone = self._get_backbone(
                    'ESNet',
                    scale=1.25,
                    feature_maps=[4, 11, 14],
                    act="hard_swish",
                    channel_ratio=[
                        0.875, 0.5, 1.0, 0.625, 0.5, 0.75, 0.625, 0.625, 0.5,
                        0.625, 1.0, 0.625, 0.75
                    ])
                neck_out_channels = 160
                head_num_convs = 4
            elif backbone == 'LCNet':
                kwargs['scale'] = 1.5
                neck_out_channels = 128
                head_num_convs = 4
            elif backbone == 'MobileNetV3':
                kwargs.update(
                    dict(
                        extra_block_filters=[], feature_maps=[7, 13, 16]))
                neck_out_channels = 128
                head_num_convs = 4
            else:
                kwargs.update(
                    dict(
                        return_idx=[1, 2, 3],
                        freeze_at=-1,
                        freeze_norm=False,
                        norm_decay=0.))
                neck_out_channels = 128
                head_num_convs = 4
            if isinstance(backbone, str):
                backbone = self._get_backbone(backbone, **kwargs)

            neck = ppdet.modeling.CSPPAN(
                in_channels=[i.channels for i in backbone.out_shape],
                out_channels=neck_out_channels,
                num_features=4,
                num_csp_blocks=1,
                use_depthwise=True)

            head_conv_feat = ppdet.modeling.PicoFeat(
                feat_in=neck_out_channels,
                feat_out=neck_out_channels,
                num_fpn_stride=4,
                num_convs=head_num_convs,
                norm_type='bn',
                share_cls_reg=True, )
            loss_class = ppdet.modeling.VarifocalLoss(
                use_sigmoid=True, iou_weighted=True, loss_weight=1.0)
            loss_dfl = ppdet.modeling.DistributionFocalLoss(loss_weight=.25)
            loss_bbox = ppdet.modeling.GIoULoss(loss_weight=2.0)
            assigner = ppdet.modeling.SimOTAAssigner(
                candidate_topk=10, iou_weight=6, num_classes=num_classes)
            nms = ppdet.modeling.MultiClassNMS(
                nms_top_k=nms_topk,
                keep_top_k=nms_keep_topk,
                score_threshold=nms_score_threshold,
                nms_threshold=nms_iou_threshold)
            head = ppdet.modeling.PicoHead(
                conv_feat=head_conv_feat,
                num_classes=num_classes,
                fpn_stride=[8, 16, 32, 64],
                prior_prob=0.01,
                reg_max=7,
                cell_offset=.5,
                loss_class=loss_class,
                loss_dfl=loss_dfl,
                loss_bbox=loss_bbox,
                assigner=assigner,
                feat_in_chan=neck_out_channels,
                nms=nms)
            params.update({
                'backbone': backbone,
                'neck': neck,
                'head': head,
            })
        super(PicoDet, self).__init__(
            model_name='PicoDet', num_classes=num_classes, **params)

    def _default_batch_transforms(self, mode='train'):
        batch_transforms = [_BatchPad(pad_to_stride=32)]

        if mode == 'eval':
            collate_batch = True
        else:
            collate_batch = False

        batch_transforms = BatchCompose(
            batch_transforms, collate_batch=collate_batch)

        return batch_transforms

    def _fix_transforms_shape(self, image_shape):
        if getattr(self, 'test_transforms', None):
            has_resize_op = False
            resize_op_idx = -1
            normalize_op_idx = len(self.test_transforms.transforms)
            for idx, op in enumerate(self.test_transforms.transforms):
                name = op.__class__.__name__
                if name == 'Resize':
                    has_resize_op = True
                    resize_op_idx = idx
                if name == 'Normalize':
                    normalize_op_idx = idx

            if not has_resize_op:
                self.test_transforms.transforms.insert(
                    normalize_op_idx,
                    Resize(
                        target_size=image_shape, interp='CUBIC'))
            else:
                self.test_transforms.transforms[
                    resize_op_idx].target_size = image_shape

    def _get_test_inputs(self, image_shape):
        if image_shape is not None:
            image_shape = self._check_image_shape(image_shape)
            self._fix_transforms_shape(image_shape[-2:])
        else:
            image_shape = [None, 3, 320, 320]
            if getattr(self, 'test_transforms', None):
                for idx, op in enumerate(self.test_transforms.transforms):
                    name = op.__class__.__name__
                    if name == 'Resize':
                        image_shape = [None, 3] + list(
                            self.test_transforms.transforms[idx].target_size)
            logging.warning(
                '[Important!!!] When exporting inference model for {}, '
                'if fixed_input_shape is not set, it will be forcibly set to {}. '
                'Please ensure image shape after transforms is {}, if not, '
                'fixed_input_shape should be specified manually.'
                .format(self.__class__.__name__, image_shape, image_shape[1:]))

        self.fixed_input_shape = image_shape
        return self._define_input_spec(image_shape)

    def _pre_train(self, in_args):
        optimizer = in_args['optimizer']
        if optimizer is None:
            in_args['num_steps_each_epoch'] = len(in_args[
                'train_dataset']) // in_args['train_batch_size']
            optimizer = self.default_optimizer(
                parameters=self.net.parameters(),
                learning_rate=in_args['learning_rate'],
                warmup_steps=in_args['warmup_steps'],
                warmup_start_lr=in_args['warmup_start_lr'],
                lr_decay_epochs=in_args['lr_decay_epochs'],
                lr_decay_gamma=in_args['lr_decay_gamma'],
                num_steps_each_epoch=in_args['num_steps_each_epoch'],
                reg_coeff=4e-05,
                scheduler='Cosine',
                num_epochs=in_args['num_epochs'])
            in_args['optimizer'] = optimizer
        return in_args

    def build_data_loader(self,
                          dataset,
                          batch_size,
                          mode='train',
                          collate_fn=None):
        if dataset.num_samples < batch_size:
            raise ValueError(
                'The volume of dataset({}) must be larger than batch size({}).'
                .format(dataset.num_samples, batch_size))

        if mode != 'train':
            return paddle.io.DataLoader(
                dataset,
                batch_size=batch_size,
                shuffle=dataset.shuffle,
                drop_last=False,
                collate_fn=dataset.collate_fn
                if collate_fn is None else collate_fn,
                num_workers=dataset.num_workers,
                return_list=True,
                use_shared_memory=False)
        else:
            return super(BaseDetector, self).build_data_loader(
                dataset, batch_size, mode, collate_fn)


class _YOLOv3(BaseDetector):
    def __init__(self,
                 rotate=False,
                 num_classes=80,
                 backbone='MobileNetV1',
                 post_process=None,
                 anchors=[[10, 13], [16, 30], [33, 23], [30, 61], [62, 45],
                          [59, 119], [116, 90], [156, 198], [373, 326]],
                 anchor_masks=[[6, 7, 8], [3, 4, 5], [0, 1, 2]],
                 ignore_threshold=0.7,
                 nms_score_threshold=0.01,
                 nms_topk=1000,
                 nms_keep_topk=100,
                 nms_iou_threshold=0.45,
                 nms_normalized=True,
                 label_smooth=False,
                 **params):
        self.init_params = locals()
        if backbone not in {
                'MobileNetV1', 'MobileNetV1_ssld', 'MobileNetV3',
                'MobileNetV3_ssld', 'DarkNet53', 'ResNet50_vd_dcn', 'ResNet34',
                'ResNeXt50_32x4d', 'CSPResNet'
        }:
            raise ValueError(
                "backbone: {} is not supported. Please choose one of "
                "{'MobileNetV1', 'MobileNetV1_ssld', 'MobileNetV3', 'MobileNetV3_ssld', 'DarkNet53', "
                "'ResNet50_vd_dcn', 'ResNet34', 'ResNeXt50_32x4d', 'CSPResNet'}.".
                format(backbone))

        self.backbone_name = backbone
        if params.get('with_net', True):
            if paddlers.env_info['place'] == 'gpu' and paddlers.env_info[
                    'num'] > 1 and not os.environ.get('PADDLERS_EXPORT_STAGE'):
                norm_type = 'sync_bn'
            else:
                norm_type = 'bn'

            kwargs = {}
            kwargs['norm_type'] = norm_type

            if 'MobileNetV3' in backbone:
                kwargs['feature_maps'] = [7, 13, 16]
            elif backbone == 'ResNet50_vd_dcn':
                kwargs.update(
                    dict(
                        return_idx=[1, 2, 3],
                        freeze_at=-1,
                        freeze_norm=False,
                        dcn_v2_stages=[3],
                        norm_decay=0.))
            elif backbone == 'ResNet34':
                kwargs.update(
                    dict(
                        return_idx=[1, 2, 3], freeze_at=-1, freeze_norm=False))
            elif backbone == 'ResNeXt50_32x4d':
                backbone = 'ResNet50'
                kwargs.update(
                    dict(
                        return_idx=[1, 2, 3],
                        base_width=4,
                        groups=32,
                        freeze_norm=False))
            elif backbone == 'CSPResNet':
                kwargs.update(
                    dict(
                        layers=[3, 6, 6, 3],
                        channels=[64, 128, 256, 512, 1024],
                        return_idx=[1, 2, 3],
                        use_large_stem=True,
                        use_alpha=True))

            backbone = self._get_backbone(backbone, **kwargs)
            nms = ppdet.modeling.MultiClassNMS(
                score_threshold=nms_score_threshold,
                nms_top_k=nms_topk,
                keep_top_k=nms_keep_topk,
                nms_threshold=nms_iou_threshold,
                normalized=nms_normalized)
            if rotate:
                neck, yolo_head, post_process = self._build_rotated_modules(
                    locals())
            else:
                neck = ppdet.modeling.YOLOv3FPN(
                    norm_type=norm_type,
                    in_channels=[i.channels for i in backbone.out_shape])
                loss = ppdet.modeling.YOLOv3Loss(
                    num_classes=num_classes,
                    ignore_thresh=ignore_threshold,
                    label_smooth=label_smooth)
                yolo_head = ppdet.modeling.YOLOv3Head(
                    in_channels=[i.channels for i in neck.out_shape],
                    anchors=anchors,
                    anchor_masks=anchor_masks,
                    num_classes=num_classes,
                    loss=loss)
                post_process = ppdet.modeling.BBoxPostProcess(
                    decode=ppdet.modeling.YOLOBox(num_classes=num_classes),
                    nms=nms)
                post_process = ppdet.modeling.BBoxPostProcess(
                    decode=ppdet.modeling.YOLOBox(num_classes=num_classes),
                    nms=ppdet.modeling.MultiClassNMS(
                        score_threshold=nms_score_threshold,
                        nms_top_k=nms_topk,
                        keep_top_k=nms_keep_topk,
                        nms_threshold=nms_iou_threshold,
                        normalized=nms_normalized))
            params.update({
                'backbone': backbone,
                'neck': neck,
                'yolo_head': yolo_head,
                'post_process': post_process
            })
        super(_YOLOv3, self).__init__(
            model_name='YOLOv3', num_classes=num_classes, **params)
        self.anchors = anchors
        self.anchor_masks = anchor_masks

    def _build_rotated_modules(self, params):
        raise NotImplementedError()

    def _default_batch_transforms(self, mode='train'):
        if mode == 'train':
            batch_transforms = [
                _BatchPad(pad_to_stride=-1), _NormalizeBox(),
                _PadBox(getattr(self, 'num_max_boxes', 50)), _BboxXYXY2XYWH(),
                _Gt2YoloTarget(
                    anchor_masks=self.anchor_masks,
                    anchors=self.anchors,
                    downsample_ratios=getattr(self, 'downsample_ratios',
                                              [32, 16, 8]),
                    num_classes=self.num_classes)
            ]
        else:
            batch_transforms = [_BatchPad(pad_to_stride=-1)]

        if mode == 'eval' and self.metric == 'voc':
            collate_batch = False
        else:
            collate_batch = True

        batch_transforms = BatchCompose(
            batch_transforms, collate_batch=collate_batch)

        return batch_transforms

    def _fix_transforms_shape(self, image_shape):
        if getattr(self, 'test_transforms', None):
            has_resize_op = False
            resize_op_idx = -1
            normalize_op_idx = len(self.test_transforms.transforms)
            for idx, op in enumerate(self.test_transforms.transforms):
                name = op.__class__.__name__
                if name == 'Resize':
                    has_resize_op = True
                    resize_op_idx = idx
                if name == 'Normalize':
                    normalize_op_idx = idx

            if not has_resize_op:
                self.test_transforms.transforms.insert(
                    normalize_op_idx,
                    Resize(
                        target_size=image_shape, interp='CUBIC'))
            else:
                self.test_transforms.transforms[
                    resize_op_idx].target_size = image_shape


class FasterRCNN(BaseDetector):
    def __init__(self,
                 num_classes=80,
                 backbone='ResNet50',
                 with_fpn=True,
                 with_dcn=False,
                 aspect_ratios=[0.5, 1.0, 2.0],
                 anchor_sizes=[[32], [64], [128], [256], [512]],
                 keep_top_k=100,
                 nms_threshold=0.5,
                 score_threshold=0.05,
                 fpn_num_channels=256,
                 rpn_batch_size_per_im=256,
                 rpn_fg_fraction=0.5,
                 test_pre_nms_top_n=None,
                 test_post_nms_top_n=1000,
                 **params):
        self.init_params = locals()
        if backbone not in {
                'ResNet50', 'ResNet50_vd', 'ResNet50_vd_ssld', 'ResNet34',
                'ResNet34_vd', 'ResNet101', 'ResNet101_vd', 'HRNet_W18'
        }:
            raise ValueError(
                "backbone: {} is not supported. Please choose one of "
                "{'ResNet50', 'ResNet50_vd', 'ResNet50_vd_ssld', 'ResNet34', 'ResNet34_vd', "
                "'ResNet101', 'ResNet101_vd', 'HRNet_W18'}.".format(backbone))
        self.backbone_name = backbone

        if params.get('with_net', True):
            dcn_v2_stages = [1, 2, 3] if with_dcn else [-1]
            kwargs = {}
            kwargs['dcn_v2_stages'] = dcn_v2_stages
            if backbone == 'HRNet_W18':
                if not with_fpn:
                    logging.warning(
                        "Backbone {} should be used along with fpn enabled, 'with_fpn' is forcibly set to True".
                        format(backbone))
                    with_fpn = True
                if with_dcn:
                    logging.warning(
                        "Backbone {} should be used along with dcn disabled, 'with_dcn' is forcibly set to False".
                        format(backbone))
            elif backbone == 'ResNet50_vd_ssld':
                if not with_fpn:
                    logging.warning(
                        "Backbone {} should be used along with fpn enabled, 'with_fpn' is forcibly set to True".
                        format(backbone))
                    with_fpn = True
                kwargs['lr_mult_list'] = [0.05, 0.05, 0.1, 0.15]
            elif 'ResNet50' in backbone:
                if not with_fpn and with_dcn:
                    logging.warning(
                        "Backbone {} without fpn should be used along with dcn disabled, 'with_dcn' is forcibly set to False".
                        format(backbone))
                kwargs.update(dict(return_idx=[2], num_stages=3))
                kwargs.pop('dcn_v2_stages')
            elif 'ResNet34' in backbone:
                if not with_fpn:
                    logging.warning(
                        "Backbone {} should be used along with fpn enabled, 'with_fpn' is forcibly set to True".
                        format(backbone))
                    with_fpn = True
            else:
                if not with_fpn:
                    logging.warning(
                        "Backbone {} should be used along with fpn enabled, 'with_fpn' is forcibly set to True".
                        format(backbone))
                    with_fpn = True

            backbone = self._get_backbone(backbone, **kwargs)
            rpn_in_channel = backbone.out_shape[0].channels

            if with_fpn:
                self.backbone_name = self.backbone_name + '_fpn'

                if 'HRNet' in self.backbone_name:
                    neck = ppdet.modeling.HRFPN(
                        in_channels=[i.channels for i in backbone.out_shape],
                        out_channel=fpn_num_channels,
                        spatial_scales=[
                            1.0 / i.stride for i in backbone.out_shape
                        ],
                        share_conv=False)
                else:
                    neck = ppdet.modeling.FPN(
                        in_channels=[i.channels for i in backbone.out_shape],
                        out_channel=fpn_num_channels,
                        spatial_scales=[
                            1.0 / i.stride for i in backbone.out_shape
                        ])
                rpn_in_channel = neck.out_shape[0].channels
                anchor_generator_cfg = {
                    'aspect_ratios': aspect_ratios,
                    'anchor_sizes': anchor_sizes,
                    'strides': [4, 8, 16, 32, 64]
                }
                train_proposal_cfg = {
                    'min_size': 0.0,
                    'nms_thresh': .7,
                    'pre_nms_top_n': 2000,
                    'post_nms_top_n': 1000,
                    'topk_after_collect': True
                }
                test_proposal_cfg = {
                    'min_size': 0.0,
                    'nms_thresh': .7,
                    'pre_nms_top_n': 1000
                    if test_pre_nms_top_n is None else test_pre_nms_top_n,
                    'post_nms_top_n': test_post_nms_top_n
                }
                head = ppdet.modeling.TwoFCHead(
                    in_channel=neck.out_shape[0].channels, out_channel=1024)
                roi_extractor_cfg = {
                    'resolution': 7,
                    'spatial_scale': [1. / i.stride for i in neck.out_shape],
                    'sampling_ratio': 0,
                    'aligned': True
                }
                with_pool = False

            else:
                neck = None
                anchor_generator_cfg = {
                    'aspect_ratios': aspect_ratios,
                    'anchor_sizes': anchor_sizes,
                    'strides': [16]
                }
                train_proposal_cfg = {
                    'min_size': 0.0,
                    'nms_thresh': .7,
                    'pre_nms_top_n': 12000,
                    'post_nms_top_n': 2000,
                    'topk_after_collect': False
                }
                test_proposal_cfg = {
                    'min_size': 0.0,
                    'nms_thresh': .7,
                    'pre_nms_top_n': 6000
                    if test_pre_nms_top_n is None else test_pre_nms_top_n,
                    'post_nms_top_n': test_post_nms_top_n
                }
                head = ppdet.modeling.Res5Head()
                roi_extractor_cfg = {
                    'resolution': 14,
                    'spatial_scale':
                    [1. / i.stride for i in backbone.out_shape],
                    'sampling_ratio': 0,
                    'aligned': True
                }
                with_pool = True

            rpn_target_assign_cfg = {
                'batch_size_per_im': rpn_batch_size_per_im,
                'fg_fraction': rpn_fg_fraction,
                'negative_overlap': .3,
                'positive_overlap': .7,
                'use_random': True
            }

            rpn_head = ppdet.modeling.RPNHead(
                anchor_generator=anchor_generator_cfg,
                rpn_target_assign=rpn_target_assign_cfg,
                train_proposal=train_proposal_cfg,
                test_proposal=test_proposal_cfg,
                in_channel=rpn_in_channel)

            bbox_assigner = BBoxAssigner(num_classes=num_classes)

            bbox_head = ppdet.modeling.BBoxHead(
                head=head,
                in_channel=head.out_shape[0].channels,
                roi_extractor=roi_extractor_cfg,
                with_pool=with_pool,
                bbox_assigner=bbox_assigner,
                num_classes=num_classes)

            bbox_post_process = ppdet.modeling.BBoxPostProcess(
                num_classes=num_classes,
                decode=ppdet.modeling.RCNNBox(num_classes=num_classes),
                nms=ppdet.modeling.MultiClassNMS(
                    score_threshold=score_threshold,
                    keep_top_k=keep_top_k,
                    nms_threshold=nms_threshold))

            params.update({
                'backbone': backbone,
                'neck': neck,
                'rpn_head': rpn_head,
                'bbox_head': bbox_head,
                'bbox_post_process': bbox_post_process
            })
        else:
            if backbone not in {'ResNet50', 'ResNet50_vd'}:
                with_fpn = True

        self.with_fpn = with_fpn
        super(FasterRCNN, self).__init__(
            model_name='FasterRCNN', num_classes=num_classes, **params)

    def _pre_train(self, in_args):
        train_dataset = in_args['train_dataset']
        if train_dataset.pos_num < len(train_dataset.file_list):
            # In-place modification
            train_dataset.num_workers = 0
        return in_args

    def _default_batch_transforms(self, mode='train'):
        if mode == 'train':
            batch_transforms = [
                _BatchPad(pad_to_stride=32 if self.with_fpn else -1)
            ]
        else:
            batch_transforms = [
                _BatchPad(pad_to_stride=32 if self.with_fpn else -1)
            ]

        batch_transforms = BatchCompose(batch_transforms, collate_batch=False)

        return batch_transforms

    def _fix_transforms_shape(self, image_shape):
        if getattr(self, 'test_transforms', None):
            has_resize_op = False
            resize_op_idx = -1
            normalize_op_idx = len(self.test_transforms.transforms)
            for idx, op in enumerate(self.test_transforms.transforms):
                name = op.__class__.__name__
                if name == 'ResizeByShort':
                    has_resize_op = True
                    resize_op_idx = idx
                if name == 'Normalize':
                    normalize_op_idx = idx

            if not has_resize_op:
                self.test_transforms.transforms.insert(
                    normalize_op_idx,
                    Resize(
                        target_size=image_shape,
                        keep_ratio=True,
                        interp='CUBIC'))
            else:
                self.test_transforms.transforms[resize_op_idx] = Resize(
                    target_size=image_shape, keep_ratio=True, interp='CUBIC')
            self.test_transforms.transforms.append(
                Pad(im_padding_value=[0., 0., 0.]))

    def _get_test_inputs(self, image_shape):
        if image_shape is not None:
            image_shape = self._check_image_shape(image_shape)
            self._fix_transforms_shape(image_shape[-2:])
        else:
            image_shape = [None, 3, -1, -1]
            if self.with_fpn:
                self.test_transforms.transforms.append(
                    Pad(im_padding_value=[0., 0., 0.]))

        self.fixed_input_shape = image_shape
        return self._define_input_spec(image_shape)


class PPYOLO(_YOLOv3):
    def __init__(self,
                 num_classes=80,
                 backbone='ResNet50_vd_dcn',
                 anchors=None,
                 anchor_masks=None,
                 use_coord_conv=True,
                 use_iou_aware=True,
                 use_spp=True,
                 use_drop_block=True,
                 scale_x_y=1.05,
                 ignore_threshold=0.7,
                 label_smooth=False,
                 use_iou_loss=True,
                 use_matrix_nms=True,
                 nms_score_threshold=0.01,
                 nms_topk=-1,
                 nms_keep_topk=100,
                 nms_iou_threshold=0.45,
                 **params):
        self.init_params = locals()
        if backbone not in {
                'ResNet50_vd_dcn', 'ResNet18_vd', 'MobileNetV3_large',
                'MobileNetV3_small'
        }:
            raise ValueError(
                "backbone: {} is not supported. Please choose one of "
                "{'ResNet50_vd_dcn', 'ResNet18_vd', 'MobileNetV3_large', 'MobileNetV3_small'}.".
                format(backbone))
        self.backbone_name = backbone
        self.downsample_ratios = [
            32, 16, 8
        ] if backbone == 'ResNet50_vd_dcn' else [32, 16]

        if params.get('with_net', True):
            if paddlers.env_info['place'] == 'gpu' and paddlers.env_info[
                    'num'] > 1 and not os.environ.get('PADDLERS_EXPORT_STAGE'):
                norm_type = 'sync_bn'
            else:
                norm_type = 'bn'
            if anchors is None and anchor_masks is None:
                if 'MobileNetV3' in backbone:
                    anchors = [[11, 18], [34, 47], [51, 126], [115, 71],
                               [120, 195], [254, 235]]
                    anchor_masks = [[3, 4, 5], [0, 1, 2]]
                elif backbone == 'ResNet50_vd_dcn':
                    anchors = [[10, 13], [16, 30], [33, 23], [30, 61],
                               [62, 45], [59, 119], [116, 90], [156, 198],
                               [373, 326]]
                    anchor_masks = [[6, 7, 8], [3, 4, 5], [0, 1, 2]]
                else:
                    anchors = [[10, 14], [23, 27], [37, 58], [81, 82],
                               [135, 169], [344, 319]]
                    anchor_masks = [[3, 4, 5], [0, 1, 2]]
            elif anchors is None or anchor_masks is None:
                raise ValueError("Please define both anchors and anchor_masks.")

            if backbone == 'ResNet50_vd_dcn':
                backbone = self._get_backbone(
                    'ResNet',
                    variant='d',
                    norm_type=norm_type,
                    return_idx=[1, 2, 3],
                    dcn_v2_stages=[3],
                    freeze_at=-1,
                    freeze_norm=False,
                    norm_decay=0.)

            elif backbone == 'ResNet18_vd':
                backbone = self._get_backbone(
                    'ResNet',
                    depth=18,
                    variant='d',
                    norm_type=norm_type,
                    return_idx=[2, 3],
                    freeze_at=-1,
                    freeze_norm=False,
                    norm_decay=0.)

            elif backbone == 'MobileNetV3_large':
                backbone = self._get_backbone(
                    'MobileNetV3',
                    model_name='large',
                    norm_type=norm_type,
                    scale=1,
                    with_extra_blocks=False,
                    extra_block_filters=[],
                    feature_maps=[13, 16])

            elif backbone == 'MobileNetV3_small':
                backbone = self._get_backbone(
                    'MobileNetV3',
                    model_name='small',
                    norm_type=norm_type,
                    scale=1,
                    with_extra_blocks=False,
                    extra_block_filters=[],
                    feature_maps=[9, 12])

            neck = ppdet.modeling.PPYOLOFPN(
                norm_type=norm_type,
                in_channels=[i.channels for i in backbone.out_shape],
                coord_conv=use_coord_conv,
                drop_block=use_drop_block,
                spp=use_spp,
                conv_block_num=0
                if ('MobileNetV3' in self.backbone_name or
                    self.backbone_name == 'ResNet18_vd') else 2)

            loss = ppdet.modeling.YOLOv3Loss(
                num_classes=num_classes,
                ignore_thresh=ignore_threshold,
                downsample=self.downsample_ratios,
                label_smooth=label_smooth,
                scale_x_y=scale_x_y,
                iou_loss=ppdet.modeling.IouLoss(
                    loss_weight=2.5, loss_square=True)
                if use_iou_loss else None,
                iou_aware_loss=ppdet.modeling.IouAwareLoss(loss_weight=1.0)
                if use_iou_aware else None)

            yolo_head = ppdet.modeling.YOLOv3Head(
                in_channels=[i.channels for i in neck.out_shape],
                anchors=anchors,
                anchor_masks=anchor_masks,
                num_classes=num_classes,
                loss=loss,
                iou_aware=use_iou_aware)

            if use_matrix_nms:
                nms = ppdet.modeling.MatrixNMS(
                    keep_top_k=nms_keep_topk,
                    score_threshold=nms_score_threshold,
                    post_threshold=.05
                    if 'MobileNetV3' in self.backbone_name else .01,
                    nms_top_k=nms_topk,
                    background_label=-1)
            else:
                nms = ppdet.modeling.MultiClassNMS(
                    score_threshold=nms_score_threshold,
                    nms_top_k=nms_topk,
                    keep_top_k=nms_keep_topk,
                    nms_threshold=nms_iou_threshold)

            post_process = ppdet.modeling.BBoxPostProcess(
                decode=ppdet.modeling.YOLOBox(
                    num_classes=num_classes,
                    conf_thresh=.005
                    if 'MobileNetV3' in self.backbone_name else .01,
                    scale_x_y=scale_x_y),
                nms=nms)

            params.update({
                'backbone': backbone,
                'neck': neck,
                'yolo_head': yolo_head,
                'post_process': post_process
            })

        super(PPYOLO, self).__init__(
            model_name='YOLOv3', num_classes=num_classes, **params)
        self.anchors = anchors
        self.anchor_masks = anchor_masks
        self.model_name = 'PPYOLO'

    def _get_test_inputs(self, image_shape):
        if image_shape is not None:
            image_shape = self._check_image_shape(image_shape)
            self._fix_transforms_shape(image_shape[-2:])
        else:
            image_shape = [None, 3, 608, 608]
            if getattr(self, 'test_transforms', None):
                for idx, op in enumerate(self.test_transforms.transforms):
                    name = op.__class__.__name__
                    if name == 'Resize':
                        image_shape = [None, 3] + list(
                            self.test_transforms.transforms[idx].target_size)
            logging.warning(
                '[Important!!!] When exporting inference model for {}, '
                'if fixed_input_shape is not set, it will be forcibly set to {}. '
                'Please ensure image shape after transforms is {}, if not, '
                'fixed_input_shape should be specified manually.'
                .format(self.__class__.__name__, image_shape, image_shape[1:]))

        self.fixed_input_shape = image_shape
        return self._define_input_spec(image_shape)


class PPYOLOTiny(_YOLOv3):
    def __init__(self,
                 num_classes=80,
                 backbone='MobileNetV3',
                 anchors=[[10, 15], [24, 36], [72, 42], [35, 87], [102, 96],
                          [60, 170], [220, 125], [128, 222], [264, 266]],
                 anchor_masks=[[6, 7, 8], [3, 4, 5], [0, 1, 2]],
                 use_iou_aware=False,
                 use_spp=True,
                 use_drop_block=True,
                 scale_x_y=1.05,
                 ignore_threshold=0.5,
                 label_smooth=False,
                 use_iou_loss=True,
                 use_matrix_nms=False,
                 nms_score_threshold=0.005,
                 nms_topk=1000,
                 nms_keep_topk=100,
                 nms_iou_threshold=0.45,
                 **params):
        self.init_params = locals()
        if backbone != 'MobileNetV3':
            logging.warning("PPYOLOTiny only supports MobileNetV3 as backbone. "
                            "Backbone is forcibly set to MobileNetV3.")
        self.backbone_name = 'MobileNetV3'
        self.downsample_ratios = [32, 16, 8]
        if params.get('with_net', True):
            if paddlers.env_info['place'] == 'gpu' and paddlers.env_info[
                    'num'] > 1 and not os.environ.get('PADDLERS_EXPORT_STAGE'):
                norm_type = 'sync_bn'
            else:
                norm_type = 'bn'

            backbone = self._get_backbone(
                'MobileNetV3',
                model_name='large',
                norm_type=norm_type,
                scale=.5,
                with_extra_blocks=False,
                extra_block_filters=[],
                feature_maps=[7, 13, 16])

            neck = ppdet.modeling.PPYOLOTinyFPN(
                detection_block_channels=[160, 128, 96],
                in_channels=[i.channels for i in backbone.out_shape],
                spp=use_spp,
                drop_block=use_drop_block)

            loss = ppdet.modeling.YOLOv3Loss(
                num_classes=num_classes,
                ignore_thresh=ignore_threshold,
                downsample=self.downsample_ratios,
                label_smooth=label_smooth,
                scale_x_y=scale_x_y,
                iou_loss=ppdet.modeling.IouLoss(
                    loss_weight=2.5, loss_square=True)
                if use_iou_loss else None,
                iou_aware_loss=ppdet.modeling.IouAwareLoss(loss_weight=1.0)
                if use_iou_aware else None)

            yolo_head = ppdet.modeling.YOLOv3Head(
                in_channels=[i.channels for i in neck.out_shape],
                anchors=anchors,
                anchor_masks=anchor_masks,
                num_classes=num_classes,
                loss=loss,
                iou_aware=use_iou_aware)

            if use_matrix_nms:
                nms = ppdet.modeling.MatrixNMS(
                    keep_top_k=nms_keep_topk,
                    score_threshold=nms_score_threshold,
                    post_threshold=.05,
                    nms_top_k=nms_topk,
                    background_label=-1)
            else:
                nms = ppdet.modeling.MultiClassNMS(
                    score_threshold=nms_score_threshold,
                    nms_top_k=nms_topk,
                    keep_top_k=nms_keep_topk,
                    nms_threshold=nms_iou_threshold)

            post_process = ppdet.modeling.BBoxPostProcess(
                decode=ppdet.modeling.YOLOBox(
                    num_classes=num_classes,
                    conf_thresh=.005,
                    downsample_ratio=32,
                    clip_bbox=True,
                    scale_x_y=scale_x_y),
                nms=nms)

            params.update({
                'backbone': backbone,
                'neck': neck,
                'yolo_head': yolo_head,
                'post_process': post_process
            })

        super(PPYOLOTiny, self).__init__(
            model_name='YOLOv3', num_classes=num_classes, **params)
        self.anchors = anchors
        self.anchor_masks = anchor_masks
        self.model_name = 'PPYOLOTiny'

    def _get_test_inputs(self, image_shape):
        if image_shape is not None:
            image_shape = self._check_image_shape(image_shape)
            self._fix_transforms_shape(image_shape[-2:])
        else:
            image_shape = [None, 3, 320, 320]
            if getattr(self, 'test_transforms', None):
                for idx, op in enumerate(self.test_transforms.transforms):
                    name = op.__class__.__name__
                    if name == 'Resize':
                        image_shape = [None, 3] + list(
                            self.test_transforms.transforms[idx].target_size)
            logging.warning(
                '[Important!!!] When exporting inference model for {},'.format(
                    self.__class__.__name__) +
                ' if fixed_input_shape is not set, it will be forcibly set to {}. '.
                format(image_shape) +
                'Please check image shape after transforms is {}, if not, fixed_input_shape '.
                format(image_shape[1:]) + 'should be specified manually.')

        self.fixed_input_shape = image_shape
        return self._define_input_spec(image_shape)


class PPYOLOv2(_YOLOv3):
    def __init__(self,
                 num_classes=80,
                 backbone='ResNet50_vd_dcn',
                 anchors=[[10, 13], [16, 30], [33, 23], [30, 61], [62, 45],
                          [59, 119], [116, 90], [156, 198], [373, 326]],
                 anchor_masks=[[6, 7, 8], [3, 4, 5], [0, 1, 2]],
                 use_iou_aware=True,
                 use_spp=True,
                 use_drop_block=True,
                 scale_x_y=1.05,
                 ignore_threshold=0.7,
                 label_smooth=False,
                 use_iou_loss=True,
                 use_matrix_nms=True,
                 nms_score_threshold=0.01,
                 nms_topk=-1,
                 nms_keep_topk=100,
                 nms_iou_threshold=0.45,
                 **params):
        self.init_params = locals()
        if backbone not in {'ResNet50_vd_dcn', 'ResNet101_vd_dcn'}:
            raise ValueError(
                "backbone: {} is not supported. Please choose one of "
                "{'ResNet50_vd_dcn', 'ResNet101_vd_dcn'}.".format(backbone))
        self.backbone_name = backbone
        self.downsample_ratios = [32, 16, 8]

        if params.get('with_net', True):
            if paddlers.env_info['place'] == 'gpu' and paddlers.env_info[
                    'num'] > 1 and not os.environ.get('PADDLERS_EXPORT_STAGE'):
                norm_type = 'sync_bn'
            else:
                norm_type = 'bn'

            if backbone == 'ResNet50_vd_dcn':
                backbone = self._get_backbone(
                    'ResNet',
                    variant='d',
                    norm_type=norm_type,
                    return_idx=[1, 2, 3],
                    dcn_v2_stages=[3],
                    freeze_at=-1,
                    freeze_norm=False,
                    norm_decay=0.)

            elif backbone == 'ResNet101_vd_dcn':
                backbone = self._get_backbone(
                    'ResNet',
                    depth=101,
                    variant='d',
                    norm_type=norm_type,
                    return_idx=[1, 2, 3],
                    dcn_v2_stages=[3],
                    freeze_at=-1,
                    freeze_norm=False,
                    norm_decay=0.)

            neck = ppdet.modeling.PPYOLOPAN(
                norm_type=norm_type,
                in_channels=[i.channels for i in backbone.out_shape],
                drop_block=use_drop_block,
                block_size=3,
                keep_prob=.9,
                spp=use_spp)

            loss = ppdet.modeling.YOLOv3Loss(
                num_classes=num_classes,
                ignore_thresh=ignore_threshold,
                downsample=self.downsample_ratios,
                label_smooth=label_smooth,
                scale_x_y=scale_x_y,
                iou_loss=ppdet.modeling.IouLoss(
                    loss_weight=2.5, loss_square=True)
                if use_iou_loss else None,
                iou_aware_loss=ppdet.modeling.IouAwareLoss(loss_weight=1.0)
                if use_iou_aware else None)

            yolo_head = ppdet.modeling.YOLOv3Head(
                in_channels=[i.channels for i in neck.out_shape],
                anchors=anchors,
                anchor_masks=anchor_masks,
                num_classes=num_classes,
                loss=loss,
                iou_aware=use_iou_aware,
                iou_aware_factor=.5)

            if use_matrix_nms:
                nms = ppdet.modeling.MatrixNMS(
                    keep_top_k=nms_keep_topk,
                    score_threshold=nms_score_threshold,
                    post_threshold=.01,
                    nms_top_k=nms_topk,
                    background_label=-1)
            else:
                nms = ppdet.modeling.MultiClassNMS(
                    score_threshold=nms_score_threshold,
                    nms_top_k=nms_topk,
                    keep_top_k=nms_keep_topk,
                    nms_threshold=nms_iou_threshold)

            post_process = ppdet.modeling.BBoxPostProcess(
                decode=ppdet.modeling.YOLOBox(
                    num_classes=num_classes,
                    conf_thresh=.01,
                    downsample_ratio=32,
                    clip_bbox=True,
                    scale_x_y=scale_x_y),
                nms=nms)

            params.update({
                'backbone': backbone,
                'neck': neck,
                'yolo_head': yolo_head,
                'post_process': post_process
            })

        super(PPYOLOv2, self).__init__(
            model_name='YOLOv3', num_classes=num_classes, **params)
        self.anchors = anchors
        self.anchor_masks = anchor_masks
        self.model_name = 'PPYOLOv2'

    def _get_test_inputs(self, image_shape):
        if image_shape is not None:
            image_shape = self._check_image_shape(image_shape)
            self._fix_transforms_shape(image_shape[-2:])
        else:
            image_shape = [None, 3, 640, 640]
            if getattr(self, 'test_transforms', None):
                for idx, op in enumerate(self.test_transforms.transforms):
                    name = op.__class__.__name__
                    if name == 'Resize':
                        image_shape = [None, 3] + list(
                            self.test_transforms.transforms[idx].target_size)
            logging.warning(
                '[Important!!!] When exporting inference model for {},'.format(
                    self.__class__.__name__) +
                ' if fixed_input_shape is not set, it will be forcibly set to {}. '.
                format(image_shape) +
                'Please check image shape after transforms is {}, if not, fixed_input_shape '.
                format(image_shape[1:]) + 'should be specified manually.')

        self.fixed_input_shape = image_shape
        return self._define_input_spec(image_shape)


class MaskRCNN(BaseDetector):
    def __init__(self,
                 num_classes=80,
                 backbone='ResNet50_vd',
                 with_fpn=True,
                 with_dcn=False,
                 aspect_ratios=[0.5, 1.0, 2.0],
                 anchor_sizes=[[32], [64], [128], [256], [512]],
                 keep_top_k=100,
                 nms_threshold=0.5,
                 score_threshold=0.05,
                 fpn_num_channels=256,
                 rpn_batch_size_per_im=256,
                 rpn_fg_fraction=0.5,
                 test_pre_nms_top_n=None,
                 test_post_nms_top_n=1000,
                 **params):
        self.init_params = locals()
        if backbone not in {
                'ResNet50', 'ResNet50_vd', 'ResNet50_vd_ssld', 'ResNet101',
                'ResNet101_vd'
        }:
            raise ValueError(
                "backbone: {} is not supported. Please choose one of "
                "{'ResNet50', 'ResNet50_vd', 'ResNet50_vd_ssld', 'ResNet101', 'ResNet101_vd'}.".
                format(backbone))

        self.backbone_name = backbone + '_fpn' if with_fpn else backbone
        dcn_v2_stages = [1, 2, 3] if with_dcn else [-1]

        if params.get('with_net', True):
            kwargs = {}
            kwargs['dcn_v2_stages'] = dcn_v2_stages
            if backbone == 'ResNet50':
                if not with_fpn and with_dcn:
                    logging.warning(
                        "Backbone {} should be used along with dcn disabled, 'with_dcn' is forcibly set to False".
                        format(backbone))
                    kwargs.update(dict(return_idx=[2], num_stages=3))
            elif 'ResNet50_vd' in backbone:
                if not with_fpn:
                    logging.warning(
                        "Backbone {} should be used along with fpn enabled, 'with_fpn' is forcibly set to True".
                        format(backbone))
                    with_fpn = True
                    kwargs['lr_mult_list'] = [
                        0.05, 0.05, 0.1, 0.15
                    ] if '_ssld' in backbone else [1.0, 1.0, 1.0, 1.0]
            else:
                if not with_fpn:
                    logging.warning(
                        "Backbone {} should be used along with fpn enabled, 'with_fpn' is forcibly set to True".
                        format(backbone))
                    with_fpn = True

            backbone = self._get_backbone(backbone, **kwargs)
            rpn_in_channel = backbone.out_shape[0].channels

            if with_fpn:
                neck = ppdet.modeling.FPN(
                    in_channels=[i.channels for i in backbone.out_shape],
                    out_channel=fpn_num_channels,
                    spatial_scales=[
                        1.0 / i.stride for i in backbone.out_shape
                    ])
                rpn_in_channel = neck.out_shape[0].channels
                anchor_generator_cfg = {
                    'aspect_ratios': aspect_ratios,
                    'anchor_sizes': anchor_sizes,
                    'strides': [4, 8, 16, 32, 64]
                }
                train_proposal_cfg = {
                    'min_size': 0.0,
                    'nms_thresh': .7,
                    'pre_nms_top_n': 2000,
                    'post_nms_top_n': 1000,
                    'topk_after_collect': True
                }
                test_proposal_cfg = {
                    'min_size': 0.0,
                    'nms_thresh': .7,
                    'pre_nms_top_n': 1000
                    if test_pre_nms_top_n is None else test_pre_nms_top_n,
                    'post_nms_top_n': test_post_nms_top_n
                }
                bb_head = ppdet.modeling.TwoFCHead(
                    in_channel=neck.out_shape[0].channels, out_channel=1024)
                bb_roi_extractor_cfg = {
                    'resolution': 7,
                    'spatial_scale': [1. / i.stride for i in neck.out_shape],
                    'sampling_ratio': 0,
                    'aligned': True
                }
                with_pool = False
                m_head = ppdet.modeling.MaskFeat(
                    in_channel=neck.out_shape[0].channels,
                    out_channel=256,
                    num_convs=4)
                m_roi_extractor_cfg = {
                    'resolution': 14,
                    'spatial_scale': [1. / i.stride for i in neck.out_shape],
                    'sampling_ratio': 0,
                    'aligned': True
                }
                mask_assigner = MaskAssigner(
                    num_classes=num_classes, mask_resolution=28)
                share_bbox_feat = False

            else:
                neck = None
                anchor_generator_cfg = {
                    'aspect_ratios': aspect_ratios,
                    'anchor_sizes': anchor_sizes,
                    'strides': [16]
                }
                train_proposal_cfg = {
                    'min_size': 0.0,
                    'nms_thresh': .7,
                    'pre_nms_top_n': 12000,
                    'post_nms_top_n': 2000,
                    'topk_after_collect': False
                }
                test_proposal_cfg = {
                    'min_size': 0.0,
                    'nms_thresh': .7,
                    'pre_nms_top_n': 6000
                    if test_pre_nms_top_n is None else test_pre_nms_top_n,
                    'post_nms_top_n': test_post_nms_top_n
                }
                bb_head = ppdet.modeling.Res5Head()
                bb_roi_extractor_cfg = {
                    'resolution': 14,
                    'spatial_scale':
                    [1. / i.stride for i in backbone.out_shape],
                    'sampling_ratio': 0,
                    'aligned': True
                }
                with_pool = True
                m_head = ppdet.modeling.MaskFeat(
                    in_channel=bb_head.out_shape[0].channels,
                    out_channel=256,
                    num_convs=0)
                m_roi_extractor_cfg = {
                    'resolution': 14,
                    'spatial_scale':
                    [1. / i.stride for i in backbone.out_shape],
                    'sampling_ratio': 0,
                    'aligned': True
                }
                mask_assigner = MaskAssigner(
                    num_classes=num_classes, mask_resolution=14)
                share_bbox_feat = True

            rpn_target_assign_cfg = {
                'batch_size_per_im': rpn_batch_size_per_im,
                'fg_fraction': rpn_fg_fraction,
                'negative_overlap': .3,
                'positive_overlap': .7,
                'use_random': True
            }

            rpn_head = ppdet.modeling.RPNHead(
                anchor_generator=anchor_generator_cfg,
                rpn_target_assign=rpn_target_assign_cfg,
                train_proposal=train_proposal_cfg,
                test_proposal=test_proposal_cfg,
                in_channel=rpn_in_channel)

            bbox_assigner = BBoxAssigner(num_classes=num_classes)

            bbox_head = ppdet.modeling.BBoxHead(
                head=bb_head,
                in_channel=bb_head.out_shape[0].channels,
                roi_extractor=bb_roi_extractor_cfg,
                with_pool=with_pool,
                bbox_assigner=bbox_assigner,
                num_classes=num_classes)

            mask_head = ppdet.modeling.MaskHead(
                head=m_head,
                roi_extractor=m_roi_extractor_cfg,
                mask_assigner=mask_assigner,
                share_bbox_feat=share_bbox_feat,
                num_classes=num_classes)

            bbox_post_process = ppdet.modeling.BBoxPostProcess(
                num_classes=num_classes,
                decode=ppdet.modeling.RCNNBox(num_classes=num_classes),
                nms=ppdet.modeling.MultiClassNMS(
                    score_threshold=score_threshold,
                    keep_top_k=keep_top_k,
                    nms_threshold=nms_threshold))

            mask_post_process = ppdet.modeling.MaskPostProcess(binary_thresh=.5)

            params.update({
                'backbone': backbone,
                'neck': neck,
                'rpn_head': rpn_head,
                'bbox_head': bbox_head,
                'mask_head': mask_head,
                'bbox_post_process': bbox_post_process,
                'mask_post_process': mask_post_process
            })
        self.with_fpn = with_fpn
        super(MaskRCNN, self).__init__(
            model_name='MaskRCNN', num_classes=num_classes, **params)

    def _pre_train(self, in_args):
        train_dataset = in_args['train_dataset']
        if train_dataset.pos_num < len(train_dataset.file_list):
            # In-place modification
            train_dataset.num_workers = 0
        return in_args

    def _default_batch_transforms(self, mode='train'):
        if mode == 'train':
            batch_transforms = [
                _BatchPad(pad_to_stride=32 if self.with_fpn else -1)
            ]
        else:
            batch_transforms = [
                _BatchPad(pad_to_stride=32 if self.with_fpn else -1)
            ]

        batch_transforms = BatchCompose(batch_transforms, collate_batch=False)

        return batch_transforms

    def _fix_transforms_shape(self, image_shape):
        if getattr(self, 'test_transforms', None):
            has_resize_op = False
            resize_op_idx = -1
            normalize_op_idx = len(self.test_transforms.transforms)
            for idx, op in enumerate(self.test_transforms.transforms):
                name = op.__class__.__name__
                if name == 'ResizeByShort':
                    has_resize_op = True
                    resize_op_idx = idx
                if name == 'Normalize':
                    normalize_op_idx = idx

            if not has_resize_op:
                self.test_transforms.transforms.insert(
                    normalize_op_idx,
                    Resize(
                        target_size=image_shape,
                        keep_ratio=True,
                        interp='CUBIC'))
            else:
                self.test_transforms.transforms[resize_op_idx] = Resize(
                    target_size=image_shape, keep_ratio=True, interp='CUBIC')
            self.test_transforms.transforms.append(
                Pad(im_padding_value=[0., 0., 0.]))

    def _get_test_inputs(self, image_shape):
        if image_shape is not None:
            image_shape = self._check_image_shape(image_shape)
            self._fix_transforms_shape(image_shape[-2:])
        else:
            image_shape = [None, 3, -1, -1]
            if self.with_fpn:
                self.test_transforms.transforms.append(
                    Pad(im_padding_value=[0., 0., 0.]))
        self.fixed_input_shape = image_shape

        return self._define_input_spec(image_shape)


<<<<<<< HEAD
class FCOSR(YOLOv3):
    def __init__(self,
                 num_classes=80,
                 backbone='ResNeXt50_32x4d',
                 post_process=None,
                 anchors=[[10, 13], [16, 30], [33, 23], [30, 61], [62, 45],
                          [59, 119], [116, 90], [156, 198], [373, 326]],
                 anchor_masks=[[6, 7, 8], [3, 4, 5], [0, 1, 2]],
                 ignore_threshold=0.7,
                 nms_score_threshold=0.01,
                 nms_topk=1000,
                 nms_keep_topk=100,
                 nms_iou_threshold=0.45,
                 nms_normalized=True,
                 label_smooth=False,
                 **params):
        local = locals()
        local['rotate'] = True
        local.pop('self')
        local.pop('__class__')
        local.pop('params')
        super(FCOSR, self).__init__(**local, **params)
        self.model_name = 'FCOSR'

    def _build_rotated_modules(self, params):
        backbone = params['backbone']
        num_classes = params['num_classes']
        nms = params['nms']
        neck = ppdet.modeling.FPN(
            in_channels=[i.channels for i in backbone.out_shape],
            out_channel=256,
            has_extra_convs=True,
            use_c5=False,
            relu_before_extra_convs=True)
        assigner = ppdet.modeling.FCOSRAssigner(
            num_classes=num_classes,
            factor=12,
            threshold=0.23,
            boundary=[[-1, 64], [64, 128], [128, 256], [256, 512],
                      [512, 100000000.0]])
        yolo_head = ppdet.modeling.FCOSRHead(
            num_classes=num_classes,
            in_channels=[i.channels for i in neck.out_shape],
            feat_channels=256,
            fpn_strides=[8, 16, 32, 64, 128],
            stacked_convs=4,
            loss_weight={'class': 1.,
                         'probiou': 1.},
            assigner=assigner,
            nms=nms)
        post_process = None

        return neck, yolo_head, post_process


class PPYOLOE_R(YOLOv3):
    def __init__(self,
                 num_classes=80,
                 backbone='CSPResNet',
                 post_process=None,
                 anchors=[[10, 13], [16, 30], [33, 23], [30, 61], [62, 45],
                          [59, 119], [116, 90], [156, 198], [373, 326]],
                 anchor_masks=[[6, 7, 8], [3, 4, 5], [0, 1, 2]],
                 ignore_threshold=0.7,
                 nms_score_threshold=0.01,
                 nms_topk=1000,
                 nms_keep_topk=100,
                 nms_iou_threshold=0.45,
                 nms_normalized=True,
                 label_smooth=False,
                 **params):
        local = locals()
        local['rotate'] = True
        local.pop('self')
        local.pop('__class__')
        local.pop('params')
        super(PPYOLOE_R, self).__init__(**local, **params)
        self.model_name = 'PPYOLOE_R'

    def _build_rotated_modules(self, params):
        backbone = params['backbone']
        num_classes = params['num_classes']
        nms = params['nms']
        neck = ppdet.modeling.CustomCSPPAN(
            in_channels=[i.channels for i in backbone.out_shape],
            out_channels=[768, 384, 192],
            stage_num=1,
            block_num=3,
            act='swish',
            spp=True,
            use_alpha=True)
        static_assigner = ppdet.modeling.FCOSRAssigner(
            num_classes=num_classes,
            factor=12,
            threshold=0.23,
            boundary=[[512, 10000], [256, 512], [-1, 256]])
        assigner = ppdet.modeling.RotatedTaskAlignedAssigner(
            topk=13,
            alpha=1.0,
            beta=6.0, )
        yolo_head = ppdet.modeling.PPYOLOEHead(
            num_classes=num_classes,
            in_channels=[i.channels for i in neck.out_shape],
            fpn_strides=[32, 16, 8],
            grid_cell_offset=0.5,
            use_varifocal_loss=True,
            loss_weight={'class': 1.,
                         'iou': 2.5,
                         'dfl': 0.05},
            static_assigner=static_assigner,
            assigner=assigner,
            nms=nms)
        post_process = None

        return neck, yolo_head, post_process
=======
YOLOv3 = functools.partial(_YOLOv3, rotate=False)
FCOSR = functools.partial(_YOLOv3, rotate=True)
>>>>>>> a8b17d07
<|MERGE_RESOLUTION|>--- conflicted
+++ resolved
@@ -2184,8 +2184,7 @@
         return self._define_input_spec(image_shape)
 
 
-<<<<<<< HEAD
-class FCOSR(YOLOv3):
+class FCOSR(_YOLOv3):
     def __init__(self,
                  num_classes=80,
                  backbone='ResNeXt50_32x4d',
@@ -2240,7 +2239,7 @@
         return neck, yolo_head, post_process
 
 
-class PPYOLOE_R(YOLOv3):
+class PPYOLOE_R(_YOLOv3):
     def __init__(self,
                  num_classes=80,
                  backbone='CSPResNet',
@@ -2300,7 +2299,5 @@
         post_process = None
 
         return neck, yolo_head, post_process
-=======
+
 YOLOv3 = functools.partial(_YOLOv3, rotate=False)
-FCOSR = functools.partial(_YOLOv3, rotate=True)
->>>>>>> a8b17d07
