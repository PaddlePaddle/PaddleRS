--- conflicted
+++ resolved
@@ -534,12 +534,7 @@
         eval_dataset.data_fields = self.data_fields[self.metric]
 
         eval_dataset.batch_transforms = self._compose_batch_transform(
-<<<<<<< HEAD
             mode='eval', batch_transforms=batch_transforms)
-        self._check_transforms(eval_dataset.transforms, 'eval')
-=======
-            eval_dataset.transforms, mode='eval')
->>>>>>> 9148c821
 
         self._check_transforms(eval_dataset.transforms)
         self.net.eval()
@@ -635,12 +630,7 @@
             images = [img_file]
         else:
             images = img_file
-<<<<<<< HEAD
-
         batch_samples, _ = self.preprocess(images, transforms, batch_transforms=batch_transforms)
-=======
-        batch_samples, _ = self.preprocess(images, transforms)
->>>>>>> 9148c821
         self.net.eval()
         outputs = self.run(self.net, batch_samples, 'test')
         prediction = self.postprocess(outputs)
@@ -649,28 +639,17 @@
             prediction = prediction[0]
         return prediction
 
-<<<<<<< HEAD
     def preprocess(self, images, transforms, to_tensor=True, batch_transforms=None):
         self._check_transforms(transforms, 'test')
-=======
-    def preprocess(self, images, transforms, to_tensor=True):
-        self._check_transforms(transforms)
->>>>>>> 9148c821
         batch_samples = list()
         for im in images:
             if isinstance(im, str):
                 im = decode_image(im, read_raw=True)
             sample = construct_sample(image=im)
-<<<<<<< HEAD
             sample = transforms(sample)
-            data = sample[0]
-            batch_samples.append(data)
-        batch_transforms = self._compose_batch_transform(batch_transforms, 'test')
-=======
             data = transforms(sample)
             batch_samples.append(data[0])
-        batch_transforms = self._compose_batch_transform(transforms, 'test')
->>>>>>> 9148c821
+        batch_transforms = self._compose_batch_transform(batch_transforms, 'test')
         batch_samples = batch_transforms(batch_samples)
         if to_tensor:
             for k in batch_samples:
