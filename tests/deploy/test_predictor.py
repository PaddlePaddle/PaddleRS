# Copyright (c) 2022 PaddlePaddle Authors. All Rights Reserved.
#
# Licensed under the Apache License, Version 2.0 (the "License");
# you may not use this file except in compliance with the License.
# You may obtain a copy of the License at
#
#    http://www.apache.org/licenses/LICENSE-2.0
#
# Unless required by applicable law or agreed to in writing, software
# distributed under the License is distributed on an "AS IS" BASIS,
# WITHOUT WARRANTIES OR CONDITIONS OF ANY KIND, either express or implied.
# See the License for the specific language governing permissions and
# limitations under the License.

import os.path as osp
import tempfile
import unittest.mock as mock

import paddle

import paddlers as pdrs
from paddlers.transforms import decode_image
from testing_utils import CommonTest, run_script

__all__ = [
    'TestCDPredictor', 'TestClasPredictor', 'TestDetPredictor',
    'TestResPredictor', 'TestSegPredictor'
]


class TestPredictor(CommonTest):
    MODULE = pdrs.tasks
    TRAINER_NAME_TO_EXPORT_OPTS = {}
    WHITE_LIST = []

    @staticmethod
    def add_tests(cls):
        """
        Automatically patch testing functions to cls.
        """

        def _test_predictor(trainer_name):
            def _test_predictor_impl(self):
                trainer_class = getattr(self.MODULE, trainer_name)
                # Construct trainer with default parameters
                # TODO: Load pretrained weights to avoid numeric problems
                trainer = trainer_class()
                with tempfile.TemporaryDirectory() as td:
                    dynamic_model_dir = osp.join(td, "dynamic")
                    static_model_dir = osp.join(td, "static")
                    # HACK: BaseModel.save_model() requires BaseModel().optimizer to be set
                    optimizer = mock.Mock()
                    optimizer.state_dict.return_value = {'foo': 'bar'}
                    trainer.optimizer = optimizer
                    trainer.save_model(dynamic_model_dir)
                    export_cmd = f"python export_model.py --model_dir {dynamic_model_dir} --save_dir {static_model_dir} "
                    if trainer_name in self.TRAINER_NAME_TO_EXPORT_OPTS:
                        export_cmd += self.TRAINER_NAME_TO_EXPORT_OPTS[
                            trainer_name]
                    elif '_default' in self.TRAINER_NAME_TO_EXPORT_OPTS:
                        export_cmd += self.TRAINER_NAME_TO_EXPORT_OPTS[
                            '_default']
                    run_script(export_cmd, wd="../deploy/export")
                    # Construct predictor
                    # TODO: Test trt and mkl
                    predictor = pdrs.deploy.Predictor(
                        static_model_dir,
                        use_gpu=paddle.device.get_device().startswith('gpu'))
                    self.check_predictor(predictor, trainer)

            return _test_predictor_impl

        for trainer_name in cls.MODULE.__all__:
            if trainer_name in cls.WHITE_LIST:
                continue
            setattr(cls, 'test_' + trainer_name, _test_predictor(trainer_name))

        return cls

    def check_predictor(self, predictor, trainer):
        raise NotImplementedError

    def check_dict_equal(
            self,
            dict_,
            expected_dict,
            ignore_keys=('label_map', 'mask', 'category', 'category_id')):
        # By default do not compare label_maps, masks, or categories,
        # because numeric errors could result in large difference in labels.
        if isinstance(dict_, list):
            self.assertIsInstance(expected_dict, list)
            self.assertEqual(len(dict_), len(expected_dict))
            for d1, d2 in zip(dict_, expected_dict):
                self.check_dict_equal(d1, d2, ignore_keys=ignore_keys)
        else:
            assert isinstance(dict_, dict)
            assert isinstance(expected_dict, dict)
            self.assertEqual(dict_.keys(), expected_dict.keys())
            ignore_keys = set() if ignore_keys is None else set(ignore_keys)
            for key in dict_.keys():
                if key in ignore_keys:
                    continue
                # Use higher tolerance
                self.check_output_equal(
                    dict_[key], expected_dict[key], rtol=1.e-4, atol=1.e-6)


# @TestPredictor.add_tests
class TestCDPredictor(TestPredictor):
    MODULE = pdrs.tasks.change_detector
    TRAINER_NAME_TO_EXPORT_OPTS = {
        '_default': "--fixed_input_shape [-1,3,256,256]"
    }
    # HACK: Skip CDNet.
    # These models are heavily affected by numeric errors.
    WHITE_LIST = ['CDNet']

    def check_predictor(self, predictor, trainer):
        t1_path = "data/ssmt/optical_t1.bmp"
        t2_path = "data/ssmt/optical_t2.bmp"
        single_input = (t1_path, t2_path)
        num_inputs = 2
        transforms = pdrs.transforms.Compose([
            pdrs.transforms.DecodeImg(), pdrs.transforms.Normalize(),
            pdrs.transforms.ArrangeChangeDetector('test')
        ])

        # Expected failure
        with self.assertRaises(ValueError):
            predictor.predict(t1_path, transforms=transforms)

        # Single input (file paths)
        input_ = single_input
        out_single_file_p = predictor.predict(input_, transforms=transforms)
        out_single_file_t = trainer.predict(input_, transforms=transforms)
        self.check_dict_equal(out_single_file_p, out_single_file_t)
        out_single_file_list_p = predictor.predict(
            [input_], transforms=transforms)
        self.assertEqual(len(out_single_file_list_p), 1)
        self.check_dict_equal(out_single_file_list_p[0], out_single_file_p)
        out_single_file_list_t = trainer.predict(
            [input_], transforms=transforms)
        self.check_dict_equal(out_single_file_list_p[0],
                              out_single_file_list_t[0])

        # Single input (ndarrays)
        input_ = (decode_image(
            t1_path, to_rgb=False), decode_image(
                t2_path, to_rgb=False))  # Reuse the name `input_`
        out_single_array_p = predictor.predict(input_, transforms=transforms)
        self.check_dict_equal(out_single_array_p, out_single_file_p)
        out_single_array_t = trainer.predict(input_, transforms=transforms)
        self.check_dict_equal(out_single_array_p, out_single_array_t)
        out_single_array_list_p = predictor.predict(
            [input_], transforms=transforms)
        self.assertEqual(len(out_single_array_list_p), 1)
        self.check_dict_equal(out_single_array_list_p[0], out_single_array_p)
        out_single_array_list_t = trainer.predict(
            [input_], transforms=transforms)
        self.check_dict_equal(out_single_array_list_p[0],
                              out_single_array_list_t[0])

        # Multiple inputs (file paths)
        input_ = [single_input] * num_inputs  # Reuse the name `input_`
        out_multi_file_p = predictor.predict(input_, transforms=transforms)
        self.assertEqual(len(out_multi_file_p), num_inputs)
        out_multi_file_t = trainer.predict(input_, transforms=transforms)
        self.assertEqual(len(out_multi_file_t), num_inputs)

        # Multiple inputs (ndarrays)
        input_ = [(decode_image(
            t1_path, to_rgb=False), decode_image(
                t2_path, to_rgb=False))] * num_inputs  # Reuse the name `input_`
        out_multi_array_p = predictor.predict(input_, transforms=transforms)
        self.assertEqual(len(out_multi_array_p), num_inputs)
        out_multi_array_t = trainer.predict(input_, transforms=transforms)
        self.assertEqual(len(out_multi_array_t), num_inputs)


# @TestPredictor.add_tests
class TestClasPredictor(TestPredictor):
    MODULE = pdrs.tasks.classifier
    TRAINER_NAME_TO_EXPORT_OPTS = {
        '_default': "--fixed_input_shape [-1,3,256,256]"
    }

    def check_predictor(self, predictor, trainer):
        single_input = "data/ssst/optical.bmp"
        num_inputs = 2
        transforms = pdrs.transforms.Compose([
            pdrs.transforms.DecodeImg(), pdrs.transforms.Normalize(),
            pdrs.transforms.ArrangeClassifier('test')
        ])
        labels = list(range(2))
        trainer.labels = labels
        predictor._model.labels = labels

        # Single input (file path)
        input_ = single_input
        out_single_file_p = predictor.predict(input_, transforms=transforms)
        out_single_file_t = trainer.predict(input_, transforms=transforms)
        self.check_dict_equal(out_single_file_p, out_single_file_t)
        out_single_file_list_p = predictor.predict(
            [input_], transforms=transforms)
        self.assertEqual(len(out_single_file_list_p), 1)
        self.check_dict_equal(out_single_file_list_p[0], out_single_file_p)
        out_single_file_list_t = trainer.predict(
            [input_], transforms=transforms)
        self.check_dict_equal(out_single_file_list_p[0],
                              out_single_file_list_t[0])

        # Single input (ndarray)
        input_ = decode_image(
            single_input, to_rgb=False)  # Reuse the name `input_`
        out_single_array_p = predictor.predict(input_, transforms=transforms)
        self.check_dict_equal(out_single_array_p, out_single_file_p)
        out_single_array_t = trainer.predict(input_, transforms=transforms)
        self.check_dict_equal(out_single_array_p, out_single_array_t)
        out_single_array_list_p = predictor.predict(
            [input_], transforms=transforms)
        self.assertEqual(len(out_single_array_list_p), 1)
        self.check_dict_equal(out_single_array_list_p[0], out_single_array_p)
        out_single_array_list_t = trainer.predict(
            [input_], transforms=transforms)
        self.check_dict_equal(out_single_array_list_p[0],
                              out_single_array_list_t[0])

        # Multiple inputs (file paths)
        input_ = [single_input] * num_inputs  # Reuse the name `input_`
        out_multi_file_p = predictor.predict(input_, transforms=transforms)
        self.assertEqual(len(out_multi_file_p), num_inputs)
        out_multi_file_t = trainer.predict(input_, transforms=transforms)
        # Check value consistence
        self.check_dict_equal(out_multi_file_p, out_multi_file_t)

        # Multiple inputs (ndarrays)
        input_ = [decode_image(
            single_input, to_rgb=False)] * num_inputs  # Reuse the name `input_`
        out_multi_array_p = predictor.predict(input_, transforms=transforms)
        self.assertEqual(len(out_multi_array_p), num_inputs)
        out_multi_array_t = trainer.predict(input_, transforms=transforms)
        self.check_dict_equal(out_multi_array_p, out_multi_array_t)


# @TestPredictor.add_tests
class TestDetPredictor(TestPredictor):
    MODULE = pdrs.tasks.object_detector
    TRAINER_NAME_TO_EXPORT_OPTS = {
        '_default': "--fixed_input_shape [-1,3,256,256]"
    }

    def check_predictor(self, predictor, trainer):
        # For detection tasks, do NOT ensure the consistence of bboxes.
        # This is because the coordinates of bboxes were observed to be very sensitive to numeric errors, 
        # given that the network is (partially?) randomly initialized.
        single_input = "data/ssst/optical.bmp"
        num_inputs = 2
        transforms = pdrs.transforms.Compose([
            pdrs.transforms.DecodeImg(), pdrs.transforms.Normalize(),
            pdrs.transforms.ArrangeDetector('test')
        ])
        labels = list(range(80))
        trainer.labels = labels
        predictor._model.labels = labels

        # Single input (file path)
        input_ = single_input
        predictor.predict(input_, transforms=transforms)
        trainer.predict(input_, transforms=transforms)
        out_single_file_list_p = predictor.predict(
            [input_], transforms=transforms)
        self.assertEqual(len(out_single_file_list_p), 1)
        out_single_file_list_t = trainer.predict(
            [input_], transforms=transforms)
        self.assertEqual(len(out_single_file_list_t), 1)

        # Single input (ndarray)
        input_ = decode_image(
            single_input, to_rgb=False)  # Reuse the name `input_`
        predictor.predict(input_, transforms=transforms)
        trainer.predict(input_, transforms=transforms)
        out_single_array_list_p = predictor.predict(
            [input_], transforms=transforms)
        self.assertEqual(len(out_single_array_list_p), 1)
        out_single_array_list_t = trainer.predict(
            [input_], transforms=transforms)
        self.assertEqual(len(out_single_array_list_t), 1)

        # Multiple inputs (file paths)
        input_ = [single_input] * num_inputs  # Reuse the name `input_`
        out_multi_file_p = predictor.predict(input_, transforms=transforms)
        self.assertEqual(len(out_multi_file_p), num_inputs)
        out_multi_file_t = trainer.predict(input_, transforms=transforms)
        self.assertEqual(len(out_multi_file_t), num_inputs)

        # Multiple inputs (ndarrays)
        input_ = [decode_image(
            single_input, to_rgb=False)] * num_inputs  # Reuse the name `input_`
        out_multi_array_p = predictor.predict(input_, transforms=transforms)
        self.assertEqual(len(out_multi_array_p), num_inputs)
        out_multi_array_t = trainer.predict(input_, transforms=transforms)
        self.assertEqual(len(out_multi_array_t), num_inputs)


@TestPredictor.add_tests
class TestResPredictor(TestPredictor):
    MODULE = pdrs.tasks.restorer

    def check_predictor(self, predictor, trainer):
<<<<<<< HEAD
        # For restoration tasks, do NOT ensure the consistence of numeric values, 
        # because the output is of uint8 type.
        single_input = "data/ssst/optical.bmp"
        num_inputs = 2
        transforms = pdrs.transforms.Compose([
            pdrs.transforms.DecodeImg(), pdrs.transforms.Normalize(),
            pdrs.transforms.ArrangeRestorer('test')
        ])

        # Single input (file path)
        input_ = single_input
        predictor.predict(input_, transforms=transforms)
        trainer.predict(input_, transforms=transforms)
        out_single_file_list_p = predictor.predict(
            [input_], transforms=transforms)
        self.assertEqual(len(out_single_file_list_p), 1)
        out_single_file_list_t = trainer.predict(
            [input_], transforms=transforms)
        self.assertEqual(len(out_single_file_list_t), 1)

        # Single input (ndarray)
        input_ = decode_image(
            single_input, to_rgb=False)  # Reuse the name `input_`
        predictor.predict(input_, transforms=transforms)
        trainer.predict(input_, transforms=transforms)
        out_single_array_list_p = predictor.predict(
            [input_], transforms=transforms)
        self.assertEqual(len(out_single_array_list_p), 1)
        out_single_array_list_t = trainer.predict(
            [input_], transforms=transforms)
        self.assertEqual(len(out_single_array_list_t), 1)

        # Multiple inputs (file paths)
        input_ = [single_input] * num_inputs  # Reuse the name `input_`
        out_multi_file_p = predictor.predict(input_, transforms=transforms)
        self.assertEqual(len(out_multi_file_p), num_inputs)
        out_multi_file_t = trainer.predict(input_, transforms=transforms)
        self.assertEqual(len(out_multi_file_t), num_inputs)

        # Multiple inputs (ndarrays)
        input_ = [decode_image(
            single_input, to_rgb=False)] * num_inputs  # Reuse the name `input_`
        out_multi_array_p = predictor.predict(input_, transforms=transforms)
        self.assertEqual(len(out_multi_array_p), num_inputs)
        out_multi_array_t = trainer.predict(input_, transforms=transforms)
        self.assertEqual(len(out_multi_array_t), num_inputs)


# @TestPredictor.add_tests
=======
        pass


@TestPredictor.add_tests
>>>>>>> f80bf765
class TestSegPredictor(TestPredictor):
    MODULE = pdrs.tasks.segmenter
    TRAINER_NAME_TO_EXPORT_OPTS = {
        '_default': "--fixed_input_shape [-1,3,256,256]"
    }

    def check_predictor(self, predictor, trainer):
        single_input = "data/ssst/optical.bmp"
        num_inputs = 2
        transforms = pdrs.transforms.Compose([
            pdrs.transforms.DecodeImg(), pdrs.transforms.Normalize(),
            pdrs.transforms.ArrangeSegmenter('test')
        ])

        # Single input (file path)
        input_ = single_input
        out_single_file_p = predictor.predict(input_, transforms=transforms)
        out_single_file_t = trainer.predict(input_, transforms=transforms)
        self.check_dict_equal(out_single_file_p, out_single_file_t)
        out_single_file_list_p = predictor.predict(
            [input_], transforms=transforms)
        self.assertEqual(len(out_single_file_list_p), 1)
        self.check_dict_equal(out_single_file_list_p[0], out_single_file_p)
        out_single_file_list_t = trainer.predict(
            [input_], transforms=transforms)
        self.check_dict_equal(out_single_file_list_p[0],
                              out_single_file_list_t[0])

        # Single input (ndarray)
        input_ = decode_image(
            single_input, to_rgb=False)  # Reuse the name `input_`
        out_single_array_p = predictor.predict(input_, transforms=transforms)
        self.check_dict_equal(out_single_array_p, out_single_file_p)
        out_single_array_t = trainer.predict(input_, transforms=transforms)
        self.check_dict_equal(out_single_array_p, out_single_array_t)
        out_single_array_list_p = predictor.predict(
            [input_], transforms=transforms)
        self.assertEqual(len(out_single_array_list_p), 1)
        self.check_dict_equal(out_single_array_list_p[0], out_single_array_p)
        out_single_array_list_t = trainer.predict(
            [input_], transforms=transforms)
        self.check_dict_equal(out_single_array_list_p[0],
                              out_single_array_list_t[0])

        # Multiple inputs (file paths)
        input_ = [single_input] * num_inputs  # Reuse the name `input_`
        out_multi_file_p = predictor.predict(input_, transforms=transforms)
        self.assertEqual(len(out_multi_file_p), num_inputs)
        out_multi_file_t = trainer.predict(input_, transforms=transforms)
        self.assertEqual(len(out_multi_file_t), num_inputs)

        # Multiple inputs (ndarrays)
        input_ = [decode_image(
            single_input, to_rgb=False)] * num_inputs  # Reuse the name `input_`
        out_multi_array_p = predictor.predict(input_, transforms=transforms)
        self.assertEqual(len(out_multi_array_p), num_inputs)
        out_multi_array_t = trainer.predict(input_, transforms=transforms)
        self.assertEqual(len(out_multi_array_t), num_inputs)<|MERGE_RESOLUTION|>--- conflicted
+++ resolved
@@ -105,7 +105,7 @@
                     dict_[key], expected_dict[key], rtol=1.e-4, atol=1.e-6)
 
 
-# @TestPredictor.add_tests
+@TestPredictor.add_tests
 class TestCDPredictor(TestPredictor):
     MODULE = pdrs.tasks.change_detector
     TRAINER_NAME_TO_EXPORT_OPTS = {
@@ -177,7 +177,7 @@
         self.assertEqual(len(out_multi_array_t), num_inputs)
 
 
-# @TestPredictor.add_tests
+@TestPredictor.add_tests
 class TestClasPredictor(TestPredictor):
     MODULE = pdrs.tasks.classifier
     TRAINER_NAME_TO_EXPORT_OPTS = {
@@ -242,7 +242,7 @@
         self.check_dict_equal(out_multi_array_p, out_multi_array_t)
 
 
-# @TestPredictor.add_tests
+@TestPredictor.add_tests
 class TestDetPredictor(TestPredictor):
     MODULE = pdrs.tasks.object_detector
     TRAINER_NAME_TO_EXPORT_OPTS = {
@@ -307,7 +307,6 @@
     MODULE = pdrs.tasks.restorer
 
     def check_predictor(self, predictor, trainer):
-<<<<<<< HEAD
         # For restoration tasks, do NOT ensure the consistence of numeric values, 
         # because the output is of uint8 type.
         single_input = "data/ssst/optical.bmp"
@@ -356,13 +355,7 @@
         self.assertEqual(len(out_multi_array_t), num_inputs)
 
 
-# @TestPredictor.add_tests
-=======
-        pass
-
-
 @TestPredictor.add_tests
->>>>>>> f80bf765
 class TestSegPredictor(TestPredictor):
     MODULE = pdrs.tasks.segmenter
     TRAINER_NAME_TO_EXPORT_OPTS = {
